--- conflicted
+++ resolved
@@ -14,9 +14,6 @@
     "SunbeamTab",
     "SunlinkTab",
     "TelemetryTab",
-<<<<<<< HEAD
+    "PowerTab",
     "SOCTab"
-=======
-    "PowerTab"
->>>>>>> ec93fead
 ]