<<<<<<< HEAD
#from .config import settings, command_settings
# from .canvas.plot_canvas import PlotCanvas
# from .canvas.plot_canvas import PlotCanvas2
# from .canvas.plot_canvas import IntegralPlot
from .config import settings
from .config import command_settings
from widgets import TimedWidget, DataSelect
from dialog import SettingsDialog
from canvas import PlotCanvas, PlotCanvas2, IntegralPlot, CustomNavigationToolbar, RealtimeCanvas
from tabs import PlotTab, WeatherTab
# from tabs import DockerStackTab, PlotTab
=======
from .config import settings, command_settings, coords
from widgets import TimedWidget, DataSelect
from dialog import SettingsDialog
>>>>>>> 84d4e5fe
from canvas import PlotCanvas, CustomNavigationToolbar
from tabs import DockerStackTab, PlotTab

__all__ = [
    "TimedWidget",
    "SettingsDialog",
    "CustomNavigationToolbar",
    "PlotCanvas",
<<<<<<< HEAD
    "RealtimeCanvas",
    "PlotCanvas2",
    "PlotTab",
    "IntegralPlot",
    "WeatherTab",
    "DataSelect",
    "DockerStackTab",
    "settings",
    "command_settings"
=======
    "PlotTab",
    "DataSelect",
    "DockerStackTab",
    "settings",
    "command_settings",
    "coords"
>>>>>>> 84d4e5fe
]<|MERGE_RESOLUTION|>--- conflicted
+++ resolved
@@ -1,20 +1,6 @@
-<<<<<<< HEAD
-#from .config import settings, command_settings
-# from .canvas.plot_canvas import PlotCanvas
-# from .canvas.plot_canvas import PlotCanvas2
-# from .canvas.plot_canvas import IntegralPlot
-from .config import settings
-from .config import command_settings
-from widgets import TimedWidget, DataSelect
-from dialog import SettingsDialog
-from canvas import PlotCanvas, PlotCanvas2, IntegralPlot, CustomNavigationToolbar, RealtimeCanvas
-from tabs import PlotTab, WeatherTab
-# from tabs import DockerStackTab, PlotTab
-=======
 from .config import settings, command_settings, coords
 from widgets import TimedWidget, DataSelect
 from dialog import SettingsDialog
->>>>>>> 84d4e5fe
 from canvas import PlotCanvas, CustomNavigationToolbar
 from tabs import DockerStackTab, PlotTab
 
@@ -23,22 +9,10 @@
     "SettingsDialog",
     "CustomNavigationToolbar",
     "PlotCanvas",
-<<<<<<< HEAD
-    "RealtimeCanvas",
-    "PlotCanvas2",
-    "PlotTab",
-    "IntegralPlot",
-    "WeatherTab",
-    "DataSelect",
-    "DockerStackTab",
-    "settings",
-    "command_settings"
-=======
     "PlotTab",
     "DataSelect",
     "DockerStackTab",
     "settings",
     "command_settings",
     "coords"
->>>>>>> 84d4e5fe
 ]