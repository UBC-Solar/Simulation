<<<<<<< HEAD
#from .canvas.plot_canvas import PlotCanvas, PlotCanvas2
#from .canvas.plot_canvas import PlotCanvas2
#from .canvas.plot_canvas import IntegralPlot
from .config import settings
from widgets import TimedWidget, DataSelect
from dialog import SettingsDialog
from canvas import PlotCanvas, PlotCanvas2, IntegralPlot, CustomNavigationToolbar
from tabs import PlotTab, WeatherTab
# from tabs import DockerStackTab, PlotTab
=======
from .config import settings, command_settings
from widgets import TimedWidget, DataSelect
from dialog import SettingsDialog
from canvas import PlotCanvas, CustomNavigationToolbar
from tabs import DockerStackTab, PlotTab
>>>>>>> 92e59be7

__all__ = [
    "TimedWidget",
    "SettingsDialog",
    "CustomNavigationToolbar",
    "PlotCanvas",
    "PlotCanvas2",
    "PlotTab",
    "IntegralPlot",
    "WeatherTab",
    "DataSelect",
    "DockerStackTab",
    "settings",
    "command_settings"
]<|MERGE_RESOLUTION|>--- conflicted
+++ resolved
@@ -1,4 +1,4 @@
-<<<<<<< HEAD
+from .config import settings, command_settings
 #from .canvas.plot_canvas import PlotCanvas, PlotCanvas2
 #from .canvas.plot_canvas import PlotCanvas2
 #from .canvas.plot_canvas import IntegralPlot
@@ -8,13 +8,8 @@
 from canvas import PlotCanvas, PlotCanvas2, IntegralPlot, CustomNavigationToolbar
 from tabs import PlotTab, WeatherTab
 # from tabs import DockerStackTab, PlotTab
-=======
-from .config import settings, command_settings
-from widgets import TimedWidget, DataSelect
-from dialog import SettingsDialog
 from canvas import PlotCanvas, CustomNavigationToolbar
 from tabs import DockerStackTab, PlotTab
->>>>>>> 92e59be7
 
 __all__ = [
     "TimedWidget",
