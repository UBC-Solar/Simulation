from .custom_toolbar import CustomNavigationToolbar
<<<<<<< HEAD
from .plot_canvas import PlotCanvas, PlotCanvas2, IntegralPlot
#from .plot_canvas import PlotCanvas
from .soc_canvas import SocCanvas

__all__ = [
    "CustomNavigationToolbar",
    "PlotCanvas", "PlotCanvas2", "IntegralPlot",
    "SocCanvas"
=======
from .plot_canvas import PlotCanvas
from .realtime_canvas import RealtimeCanvas

__all__ = [
    "CustomNavigationToolbar",
    "PlotCanvas",
    "RealtimeCanvas"
>>>>>>> b8ea2704
]<|MERGE_RESOLUTION|>--- conflicted
+++ resolved
@@ -1,20 +1,14 @@
 from .custom_toolbar import CustomNavigationToolbar
-<<<<<<< HEAD
 from .plot_canvas import PlotCanvas, PlotCanvas2, IntegralPlot
 #from .plot_canvas import PlotCanvas
 from .soc_canvas import SocCanvas
+from .plot_canvas import PlotCanvas
+from .realtime_canvas import RealtimeCanvas
 
 __all__ = [
     "CustomNavigationToolbar",
     "PlotCanvas", "PlotCanvas2", "IntegralPlot",
     "SocCanvas"
-=======
-from .plot_canvas import PlotCanvas
-from .realtime_canvas import RealtimeCanvas
-
-__all__ = [
-    "CustomNavigationToolbar",
     "PlotCanvas",
     "RealtimeCanvas"
->>>>>>> b8ea2704
 ]