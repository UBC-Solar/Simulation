import pathlib

from PyQt5.QtGui import QFont
from PyQt5.QtWidgets import (
    QMainWindow,
    QWidget,
    QPushButton,
    QLabel,
    QVBoxLayout,
    QTabWidget,
)
from PyQt5.QtGui import QPixmap
from PyQt5.QtCore import Qt
from data_tools import SunbeamClient
from diagnostic_interface.widgets import DataSelect
<<<<<<< HEAD
# from diagnostic_interface.tabs import SunbeamTab, SunlinkTab, PlotTab, UpdatableTab, TelemetryTab
from diagnostic_interface.tabs import WeatherTab


from diagnostic_interface.tabs import SunbeamTab, SunlinkTab, PlotTab, UpdatableTab, TelemetryTab, SOCTab, WeatherTab
=======
from diagnostic_interface.tabs import SunbeamTab, SunlinkTab, PlotTab, UpdatableTab, TelemetryTab, SOCTab, PowerTab
>>>>>>> 84d4e5fe
from diagnostic_interface.dialog import SettingsDialog
from diagnostic_interface import settings


# Interface aesthetic parameters
WINDOW_TITLE = "Diagnostic Interface"
X_COORD = 100  # Sets the x-coord where the interface will be created
Y_COORD = 100  # Sets the y-coord where the interface will be created
WIDTH = 800  # Sizing of window
HEIGHT = 1200  # Size of window


class MainWindow(QMainWindow):

    def __init__(self):
        super().__init__()
        self.setWindowTitle(WINDOW_TITLE)
        self.setGeometry(X_COORD, Y_COORD, WIDTH, HEIGHT)
        self.tabs = QTabWidget()
        self.tabs.currentChanged.connect(self.on_tab_changed)

        self.setCentralWidget(self.tabs)
        home_widget = QWidget()
        layout = QVBoxLayout()

        self.client = SunbeamClient(settings.sunbeam_api_url)

        # Load and add the team logo
        logo_label = QLabel()
        logo_label.setPixmap(
            QPixmap(str(pathlib.Path(__file__).parent / "Solar_Logo.png")).scaled(800, 600, Qt.KeepAspectRatio)
        )
        logo_label.setAlignment(Qt.AlignCenter)  # Center the image
        layout.addWidget(logo_label)

        # Title Label
        title_label = QLabel("Select Data to Plot")
        title_label.setFont(QFont("Arial", 20))
        layout.addWidget(title_label)

        self.data_select_form = DataSelect()
        layout.addLayout(self.data_select_form)

        # Button to load the plot
        submit_button = QPushButton("Load Data")
        submit_button.clicked.connect(self.create_plot_tab)
<<<<<<< HEAD



=======
>>>>>>> 84d4e5fe
        layout.addWidget(submit_button)

        #Settings button
        settings_button = QPushButton("Settings")
        settings_button.clicked.connect(self.edit_settings)
        layout.addWidget(settings_button)

        home_widget.setLayout(layout)
        self.tabs.addTab(home_widget, "Home")

        self.sunbeam_gui = SunbeamTab()
        self.tabs.addTab(self.sunbeam_gui, "Sunbeam")

        self.sunlink_gui = SunlinkTab()
        self.tabs.addTab(self.sunlink_gui, "Sunlink")

        self.telemetry_tab = TelemetryTab()
        self.tabs.addTab(self.telemetry_tab, "Telemetry")

        self.soc_tab = SOCTab()
        self.tabs.addTab(self.soc_tab, "SOC")

<<<<<<< HEAD
        plot_tab2 = WeatherTab()
        self.tabs.addTab(plot_tab2, f"WeatherTab")

=======
        self.power_tab = PowerTab()
        self.tabs.addTab(self.power_tab, "Power")
>>>>>>> 84d4e5fe

    def create_plot_tab(self):
        """Creates a PlotTab object. This object contains plots and the toolbar to interact with them.
        This method contains a connection to the request_close method of the PlotTab class to receive
        the signal to close a tab."""



        # Getting the values that we will query.
        origin: str = self.data_select_form.selected_origin
        source: str = self.data_select_form.selected_source
        event: str = self.data_select_form.selected_event
        data_name: str = self.data_select_form.selected_data
<<<<<<< HEAD


=======
>>>>>>> 84d4e5fe

        # Creating PlotTab object and adding it to the list of tabs.


        plot_tab = PlotTab(origin, source, event, data_name)
        self.tabs.addTab(plot_tab, f"{data_name}")
<<<<<<< HEAD

=======
>>>>>>> 84d4e5fe

        plot_tab.close_requested.connect(self.close_tab)




    def close_tab(self, widget) -> None:
        """
        Closes the current tab.

        :param QWidget widget: an element of the GUI you can interact with. In this case, it is the plot.
        """
        # Checks the index of the tab we want to close; if the tab is not in self.tabs, returns -1
        index: int = self.tabs.indexOf(widget)
        if index != -1:  # Checks that the tab we want to close is in self.tabs. If it isn't (index == -1), do nothing
            self.tabs.removeTab(index)  # If the tab is in self.tabs (index!= -1), we remove it

    def edit_settings(self):
        """Opens a dialog to change the settings of the interface. We can change
        the interval between the data is refreshed, as well as the url from the client
        where we query from."""
        current_interval = settings.plot_timer_interval
        current_client_address = settings.sunbeam_api_url
        current_sunbeam_path = settings.sunbeam_path
        current_sunlink_path = settings.sunlink_path
        current_realtime_event = settings.realtime_event
        current_realtime_pipeline = settings.realtime_pipeline

        dialog = SettingsDialog(
            current_interval,
            current_client_address,
            current_sunbeam_path,
            current_sunlink_path,
            current_realtime_event,
            current_realtime_pipeline,
            self
        )

        if dialog.exec_():  # if user pressed OK
            (
                new_plot_interval,
                new_client_address,
                sunbeam_path,
                sunlink_path,
                realtime_event,
                realtime_pipeline
            ) = dialog.get_settings()

            settings.plot_timer_interval = new_plot_interval
            settings.sunbeam_api_url = new_client_address
            settings.sunbeam_path = sunbeam_path
            settings.sunlink_path = sunlink_path
            settings.realtime_event = realtime_event
            settings.realtime_pipeline = realtime_pipeline

            # Refresh settings
            self.client = SunbeamClient(settings.sunbeam_api_url)
            self.data_select_form.update_filters()

    def on_tab_changed(self, index: int):
        for i in range(self.tabs.count()):
            widget = self.tabs.widget(i)
            if isinstance(widget, UpdatableTab):
<<<<<<< HEAD
                widget.set_tab_active(i == index)
=======
                widget.set_tab_active(i == index)
>>>>>>> 84d4e5fe
<|MERGE_RESOLUTION|>--- conflicted
+++ resolved
@@ -13,15 +13,7 @@
 from PyQt5.QtCore import Qt
 from data_tools import SunbeamClient
 from diagnostic_interface.widgets import DataSelect
-<<<<<<< HEAD
-# from diagnostic_interface.tabs import SunbeamTab, SunlinkTab, PlotTab, UpdatableTab, TelemetryTab
-from diagnostic_interface.tabs import WeatherTab
-
-
-from diagnostic_interface.tabs import SunbeamTab, SunlinkTab, PlotTab, UpdatableTab, TelemetryTab, SOCTab, WeatherTab
-=======
-from diagnostic_interface.tabs import SunbeamTab, SunlinkTab, PlotTab, UpdatableTab, TelemetryTab, SOCTab, PowerTab
->>>>>>> 84d4e5fe
+from diagnostic_interface.tabs import SunbeamTab, SunlinkTab, PlotTab, UpdatableTab, TelemetryTab, SOCTab, PowerTab, WeatherTab
 from diagnostic_interface.dialog import SettingsDialog
 from diagnostic_interface import settings
 
@@ -31,11 +23,10 @@
 X_COORD = 100  # Sets the x-coord where the interface will be created
 Y_COORD = 100  # Sets the y-coord where the interface will be created
 WIDTH = 800  # Sizing of window
-HEIGHT = 1200  # Size of window
+HEIGHT = 600  # Size of window
 
 
 class MainWindow(QMainWindow):
-
     def __init__(self):
         super().__init__()
         self.setWindowTitle(WINDOW_TITLE)
@@ -68,12 +59,6 @@
         # Button to load the plot
         submit_button = QPushButton("Load Data")
         submit_button.clicked.connect(self.create_plot_tab)
-<<<<<<< HEAD
-
-
-
-=======
->>>>>>> 84d4e5fe
         layout.addWidget(submit_button)
 
         #Settings button
@@ -96,47 +81,28 @@
         self.soc_tab = SOCTab()
         self.tabs.addTab(self.soc_tab, "SOC")
 
-<<<<<<< HEAD
-        plot_tab2 = WeatherTab()
-        self.tabs.addTab(plot_tab2, f"WeatherTab")
-
-=======
         self.power_tab = PowerTab()
         self.tabs.addTab(self.power_tab, "Power")
->>>>>>> 84d4e5fe
+
+        self.weather_tab = WeatherTab()
+        self.tabs.addTab(self.weather_tab, "Weather")
 
     def create_plot_tab(self):
         """Creates a PlotTab object. This object contains plots and the toolbar to interact with them.
         This method contains a connection to the request_close method of the PlotTab class to receive
         the signal to close a tab."""
 
-
-
         # Getting the values that we will query.
         origin: str = self.data_select_form.selected_origin
         source: str = self.data_select_form.selected_source
         event: str = self.data_select_form.selected_event
         data_name: str = self.data_select_form.selected_data
-<<<<<<< HEAD
-
-
-=======
->>>>>>> 84d4e5fe
 
         # Creating PlotTab object and adding it to the list of tabs.
-
-
         plot_tab = PlotTab(origin, source, event, data_name)
         self.tabs.addTab(plot_tab, f"{data_name}")
-<<<<<<< HEAD
-
-=======
->>>>>>> 84d4e5fe
 
         plot_tab.close_requested.connect(self.close_tab)
-
-
-
 
     def close_tab(self, widget) -> None:
         """
@@ -195,8 +161,4 @@
         for i in range(self.tabs.count()):
             widget = self.tabs.widget(i)
             if isinstance(widget, UpdatableTab):
-<<<<<<< HEAD
-                widget.set_tab_active(i == index)
-=======
-                widget.set_tab_active(i == index)
->>>>>>> 84d4e5fe
+                widget.set_tab_active(i == index)