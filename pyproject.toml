[build-system]
requires = ["setuptools<75", "setuptools-scm<8.2.0"]
build-backend = "setuptools.build_meta"

[project]
name = "ubc-solar-simulation"
version = "1.1.0"
description = "UBC Solar's Simulation Environment"
readme = "README.md"
requires-python = ">=3.10"
license = { text = "MIT" }
authors = [
    { name = "UBC Solar Strategy Team", email = "strategy@ubcsolar.com" },
    { name = "Joshua Riefman", email = "joshuariefman@gmail.com" }
]
maintainers = [
    { name = "UBC Solar Strategy Team", email = "strategy@ubcsolar.com" },
    { name = "Joshua Riefman", email = "joshuariefman@gmail.com" }
]
keywords = ["car", "simulation", "solar"]
classifiers = [
    "Programming Language :: Python :: 3",
    "Programming Language :: Rust",
    "Natural Language :: English",
    "Topic :: Scientific/Engineering :: Physics"
]
dependencies = [
    "bayesian_optimization>=1.4.3",
    "matplotlib>=3.7.2",
    "Pillow>=9.4.0",
    "plotly>=5.6.0",
    "polyline>=1.4.0",
    "pytest>=7.1.1",
    "python-dotenv>=1.0.0",
    "pytz",
    "requests>=2.26.0",
    "scikit_learn>=1.2.2",
    "setuptools>=76.0.0",
    "timezonefinder>=6.0.1",
    "tqdm>=4.64.0",
    "strenum>=0.4.15",
    "cffi>=1.15.1",
    "pygad>=3.0.1",
    "haversine>=2.8.1",
    "gitpython>=3.1.42",
    "google-api-core>=2.17.1",
    "google-api-python-client>=2.120.0",
    "google-auth>=2.28.1",
    "google-auth-httplib2>=0.2.0",
    "google-auth-oauthlib>=1.2.0",
    "googleapis-common-protos>=1.62.0",
    "dill>=0.3.8",
    "tzlocal>=5.2",
    "mplcursors>=0.5.3",
    "pandas>=2.2.2",
    "bokeh>=3.5.1",
    "ubc-solar-physics>=1.4.2",
    "pydantic>=2,<3",
    "ubc-solar-data-tools>=1.5.0",
    "anytree>=2.12.1",
    "folium>=0.19.5",
<<<<<<< HEAD
    "pyqt5-stubs",
    #"pyqtwebengine",
=======
    "pyqt5-stubs>=5.15.6.0",
    "pyqtwebengine>=5.15.7",
>>>>>>> fc5dd5c0
    "tomli>=2.2.1",
    "tomli-w>=1.2.0",
    "ansi2html>=1.9.2",
    "termqt>=1.0.0",
    "pyte>=0.8.2",
<<<<<<< HEAD
    "pyqtdarktheme",
=======
    "pyqtdarktheme>=2.1.0",
>>>>>>> fc5dd5c0
]

[project.urls]
Homepage = "https://ubcsolar.com"
Repository = "https://github.com/UBC-Solar/Simulation"
Documentation = "https://ubc-solar-simulation.readthedocs.io/en/latest/"

[project.optional-dependencies]
dev = [
  "ruff>=0.11.2"
]

[tool.setuptools]
packages = ["simulation"]<|MERGE_RESOLUTION|>--- conflicted
+++ resolved
@@ -59,23 +59,14 @@
     "ubc-solar-data-tools>=1.5.0",
     "anytree>=2.12.1",
     "folium>=0.19.5",
-<<<<<<< HEAD
-    "pyqt5-stubs",
-    #"pyqtwebengine",
-=======
     "pyqt5-stubs>=5.15.6.0",
     "pyqtwebengine>=5.15.7",
->>>>>>> fc5dd5c0
     "tomli>=2.2.1",
     "tomli-w>=1.2.0",
     "ansi2html>=1.9.2",
     "termqt>=1.0.0",
     "pyte>=0.8.2",
-<<<<<<< HEAD
-    "pyqtdarktheme",
-=======
     "pyqtdarktheme>=2.1.0",
->>>>>>> fc5dd5c0
 ]
 
 [project.urls]
