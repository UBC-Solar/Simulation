--- conflicted
+++ resolved
@@ -25,11 +25,7 @@
 )
 
 from physics.models.arrays import BaseArray, BasicArray
-<<<<<<< HEAD
-from physics.models.battery import BaseBattery, BasicBattery, EquivalentCircuitBatteryModel
-=======
 from physics.models.battery import BaseBattery, BasicBattery, EquivalentCircuitBatteryModel, BatteryModelConfig
->>>>>>> fc5dd5c0
 from physics.models.lvs import BaseLVS, BasicLVS
 from physics.models.motor import BaseMotor, BasicMotor
 from physics.models.regen import BaseRegen, BasicRegen
@@ -93,12 +89,12 @@
         self.current_coord: Optional[NDArray] = None
         self.initial_battery_charge: Optional[float] = None
         self.start_time: Optional[int] = None
+        self.num_laps: Optional[int] = None
 
         # Hyperparameters
         self.simulation_period: Optional[int] = None
         self.return_type: Optional[SimulationReturnType] = None
         self.vehicle_speed_period: Optional[int] = None
-        self.num_laps: Optional[int] = None
 
         # Flags
         self._rebuild_route_cache: bool = False
@@ -398,11 +394,6 @@
 
                 self.battery = BasicBattery(self.initial_battery_charge, **arguments)
 
-<<<<<<< HEAD
-            case "EquivalentCircuitBatteryModel":
-                self.battery = EquivalentCircuitBatteryModel(
-                    self._car_config.battery_config, self.initial_battery_charge
-=======
             case "BatteryModel":
                 battery_config = BatteryModelConfig(
                     self._car_config.battery_config.R_0_data,
@@ -411,7 +402,6 @@
                     self._car_config.battery_config.C_P_data,
                     self._car_config.battery_config.Uoc_data,
                     self._car_config.battery_config.Q_total
->>>>>>> fc5dd5c0
                 )
                 # battery_config = BatteryModelConfig(**self._car_config.battery_config.model_dump())
 
@@ -426,10 +416,10 @@
 
         self.num_laps = self.route_data.tiling
         route_data = {
-            "path": np.tile(self.route_data.coords, (self.num_laps, 1)),
+            "path": np.tile(self.route_data.coords, (tiling, 1)),
             "num_unique_coords": len(self.route_data.coords),
-            "time_zones": np.tile(self.route_data.path_time_zones, self.num_laps),
-            "elevations": np.tile(self.route_data.path_elevations, self.num_laps),
+            "time_zones": np.tile(self.route_data.path_time_zones, tiling),
+            "elevations": np.tile(self.route_data.path_elevations, tiling),
         }
 
         self.gis = GIS(route_data, self.origin_coord, self.current_coord)
@@ -479,5 +469,5 @@
             max_acceleration=self.max_acceleration,
             max_deceleration=self.max_deceleration,
             start_time=self.start_time,
-            num_laps=self.num_laps
+            num_laps = self.num_laps
         )