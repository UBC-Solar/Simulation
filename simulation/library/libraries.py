import ctypes
import pathlib
import array
import numpy as np
import os
from simulation.common.exceptions import LibrariesNotFound


class Libraries:
    """

    Manages all GoLang libraries, verifies compatibility, and contains GoLang implementations and pointer generation
    methods.

    """

    # Dictionary for converting between ctypes and their corresponding single-character identifier.
    ctypes_dict = {
        ctypes.c_double: 'd',
        ctypes.c_long: 'l',
        ctypes.c_int: 'i'
    }

    def __init__(self):
        self.go_directory = self.get_go_directory()

        # ----- Load Go Libraries ----- #

        if self.go_directory is not None:
            self.main_library = ctypes.cdll.LoadLibrary(f"{self.go_directory}/main.so")

            self.main_library.closest_gis_indices_loop.argtypes = [
                ctypes.POINTER(ctypes.c_double),
                ctypes.c_long,
                ctypes.POINTER(ctypes.c_double),
                ctypes.c_long,
                ctypes.POINTER(ctypes.c_int64),
                ctypes.c_long,
            ]

            self.main_library.weather_in_time_loop.argtypes = [
                ctypes.POINTER(ctypes.c_double),
                ctypes.POINTER(ctypes.c_double),
                ctypes.POINTER(ctypes.c_double),
                ctypes.c_longlong,
                ctypes.c_longlong
            ]

            self.main_library.closest_weather_indices_loop.argtypes = [
                ctypes.POINTER(ctypes.c_double),
                ctypes.c_longlong,
                ctypes.POINTER(ctypes.c_double),
                ctypes.c_longlong,
                ctypes.POINTER(ctypes.c_int64),
                ctypes.c_long
            ]

            self.main_library.calculate_array_GHI_times.argtypes = [
                ctypes.POINTER(ctypes.c_long),
                ctypes.c_long,
                ctypes.POINTER(ctypes.c_double),
                ctypes.c_long,
                ctypes.POINTER(ctypes.c_double),
                ctypes.c_long
            ]

            self.main_library.speeds_with_waypoints_loop.argtypes = [
                ctypes.POINTER(ctypes.c_double),
                ctypes.c_long,
                ctypes.POINTER(ctypes.c_double),
                ctypes.c_long,
                ctypes.POINTER(ctypes.c_long),
                ctypes.c_long
            ]

<<<<<<< HEAD
            self.perlin_noise_library = ctypes.cdll.LoadLibrary(f"{self.go_directory}/perlin_noise.so")

            self.perlin_noise_library.generatePerlinNoise.argtypes = [
                ctypes.POINTER(ctypes.c_float),
                ctypes.c_uint32,
                ctypes.c_uint32,
                ctypes.c_float,
                ctypes.c_uint32,
                ctypes.c_float,
                ctypes.c_float,
                ctypes.c_float,
                ctypes.c_uint32
            ]

    def GetGoDirectory(self):
=======
    def get_go_directory(self):
>>>>>>> 1bd479f6
        """

        Will get the directory to compatible Go libraries else return None/raise an exception.

        :returns: Path to compatible GoLang binaries
        :rtype: str

        """

        binaries_directory = f"{pathlib.Path(__file__).parent}/binaries"

        # Get list of possible folders that could contain binaries, and filter out non-folders
        binary_containers = [f for f in os.listdir(binaries_directory) if
                             os.path.isdir(os.path.join(binaries_directory, f))]

        # Try to find compatible binaries by checking until compatible binaries are found
        for binary_container in binary_containers:
            try:
                ctypes.cdll.LoadLibrary(f"{binaries_directory}/{binary_container}/main.so")
                return f"{binaries_directory}/{binary_container}"
            except OSError:
                pass
        raise LibrariesNotFound("Go shared libraries not found for your platform. \n"
                                "Please either compile them for your platform or disable Go usage\n"
                                "in Simulation instantiation.\n")

    def found_compatible_binaries(self):
        """

        Check if compatible Go libraries were found and loaded.

        :returns: Boolean which indicates if compatible Go libraries were found and loaded.
        :rtype: bool

        """

        return self.go_directory is not None

    # ---- GoLang implementation of functions and methods ---- #

    def golang_calculate_closest_gis_indices(self, cumulative_distances, average_distances):
        """

        GoLang implementation of golang_calculate_closest_gis_indices. See parent function for documentation details.

        """

        # Generate pointers to arrays to pass to a Go binary
        average_distances_pointer = Libraries.generate_input_pointer(average_distances, ctypes.c_double)
        cumulative_distances_pointer = Libraries.generate_input_pointer(cumulative_distances, ctypes.c_double)
        results_pointer, results = Libraries.generate_output_pointer(len(cumulative_distances), ctypes.c_long)

        # Execute the Go shared library (compiled Go function) and pass it the pointers we generated
        self.main_library.closest_gis_indices_loop(
            average_distances_pointer,
            len(average_distances),
            cumulative_distances_pointer,
            len(cumulative_distances),
            results_pointer,
            len(results),
        )

        return np.array(results, 'i')

    def golang_calculate_closest_timestamp_indices(self, unix_timestamps, dt_local_array):
        """

        GoLang implementation of calculate_closest_timestamp_indices. See parent function for documentation details.

        """

        # Generate pointers to arrays to pass to a Go binary
        unix_timestamps_pointer = Libraries.generate_input_pointer(unix_timestamps, ctypes.c_double)
        dt_local_arr_pointer = Libraries.generate_input_pointer(dt_local_array, ctypes.c_double)
        closest_time_stamp_indices_pointer, closest_time_stamp_indices = Libraries.generate_output_pointer(
            unix_timestamps, ctypes.c_double)

        # Execute the Go shared library (compiled Go function) and pass it the pointers we generated
        self.main_library.weather_in_time_loop(
            unix_timestamps_pointer,
            closest_time_stamp_indices_pointer,
            dt_local_arr_pointer,
            len(dt_local_array),
            len(unix_timestamps))

        return np.array(closest_time_stamp_indices, 'i')

    def golang_calculate_closest_weather_indices(self, cumulative_distances, average_distances):
        """

        GoLang implementation of calculate_closest_weather_indices. See parent function for details.

        """

        # Get pointers for GoLang
        cumulative_distances_pointer = Libraries.generate_input_pointer(cumulative_distances, ctypes.c_double)
        average_distances_pointer = Libraries.generate_input_pointer(average_distances, ctypes.c_double)
        closest_weather_indices_pointer, closest_weather_indices = Libraries.generate_output_pointer(
            len(cumulative_distances), ctypes.c_long)

        self.main_library.closest_weather_indices_loop(
            cumulative_distances_pointer,
            len(cumulative_distances),
            average_distances_pointer,
            len(average_distances),
            closest_weather_indices_pointer,
            len(closest_weather_indices)
        )

        return np.array(closest_weather_indices, 'i')

    def golang_calculate_array_GHI_times(self, local_times):
        """

        GoLang implementation of calculate_array_GHI_times. See parent function for details.

        """

        # Get pointers for GoLang
        local_times_pointer = Libraries.generate_input_pointer(local_times, ctypes.c_long)
        day_of_year_pointer, day_of_year = Libraries.generate_output_pointer(len(local_times), ctypes.c_double)
        local_time_pointer, local_time = Libraries.generate_output_pointer(len(local_times), ctypes.c_double)

        self.main_library.calculate_array_GHI_times(
            local_times_pointer,
            len(local_times),
            day_of_year_pointer,
            len(day_of_year),
            local_time_pointer,
            len(local_time)
        )

        return np.array(day_of_year, 'd'), np.array(local_time, 'd')

    def golang_speeds_with_waypoints_loop(self, speeds, distances, waypoints):
        """

        GoLang implementation of speeds_with_waypoints_loop. See parent function for details.

        """

        # We need to flatten waypoints from a [1x7] matrix to a 1D array.
        flattened_waypoints = np.array([0] * len(waypoints))
        for i in range(len(waypoints)):
            flattened_waypoints[i] = waypoints[i][0]

        # Get pointers for GoLang
        new_speeds_pointer, new_speeds = Libraries.generate_input_output_pointer(speeds, ctypes.c_double)
        distances_pointer = Libraries.generate_input_pointer(distances, ctypes.c_double)
        waypoints_pointer = Libraries.generate_input_pointer(flattened_waypoints, ctypes.c_long)

        self.main_library.speeds_with_waypoints_loop(
            new_speeds_pointer,
            len(speeds),
            distances_pointer,
            len(distances),
            waypoints_pointer,
            len(waypoints)
        )

        return np.array(new_speeds, 'd')

    def golang_generate_perlin_noise(self, width=256, height=256, persistence=0.45, numLayers=8, roughness=7.5,
                                     baseRoughness=1.5, strength=1, randomSeed=0):
        """

        GoLang implementation of generate_perlin_noise. See parent function for details.

        """

        output_array = np.array([0] * (width * height))
        output_array_copy = output_array.astype(ctypes.c_float)
        ptr = output_array_copy.ctypes.data_as(ctypes.POINTER(ctypes.c_float))

        self.perlin_noise_library.generatePerlinNoise(
            ptr,
            width,
            height,
            persistence,
            numLayers,
            roughness,
            baseRoughness,
            strength,
            randomSeed
        )

        return np.array(output_array_copy, 'f').reshape(width, height)

    @staticmethod
    def generate_input_pointer(input_array, c_type):
        """

        Generate a pointer to an input array to be passed to a compiled Go library.

        :param input_array: Array in which a pointer will be generated for
        :param c_type: The corresponding ctypes type for input_array
        :return: A pointer pointing to input_array

        """

        input_array_copy = input_array.astype(c_type)
        ptr = input_array_copy.ctypes.data_as(ctypes.POINTER(c_type))
        return ptr

    @staticmethod
    def generate_output_pointer(output_array_length, c_type):
        """

        Generate an array and a pointer to that array for a Go library to write to.

        :param output_array_length: Length of the output array
        :param c_type: The corresponding ctypes type for the output array
        :return: A pointer pointing to output_array, and output array itself

        """

        output_array = np.array([0] * output_array_length)
        output_array_copy = output_array.astype(c_type)
        ptr = output_array_copy.ctypes.data_as(ctypes.POINTER(c_type))
        return ptr, output_array_copy

    @staticmethod
    def generate_input_output_pointer(input_array, c_type):
        """

        Generate an array and a pointer to that array for a Go library to write to that is equal to an existing array.
        This is useful if you want to modify an array instead of creating a new one.

        :param input_array: Array in which a pointer will be generated for
        :param c_type: The corresponding ctypes type for the output array
        :return: A pointer pointing to output_array, and output array itself

        """

        output_array = array.array(Libraries.ctypes_dict[c_type], input_array)
        output_array_pointer = (c_type * len(output_array)).from_buffer(output_array)
        return output_array_pointer, output_array


if __name__ == "__main__":
    library = Libraries()<|MERGE_RESOLUTION|>--- conflicted
+++ resolved
@@ -72,8 +72,7 @@
                 ctypes.POINTER(ctypes.c_long),
                 ctypes.c_long
             ]
-
-<<<<<<< HEAD
+            
             self.perlin_noise_library = ctypes.cdll.LoadLibrary(f"{self.go_directory}/perlin_noise.so")
 
             self.perlin_noise_library.generatePerlinNoise.argtypes = [
@@ -88,10 +87,7 @@
                 ctypes.c_uint32
             ]
 
-    def GetGoDirectory(self):
-=======
     def get_go_directory(self):
->>>>>>> 1bd479f6
         """
 
         Will get the directory to compatible Go libraries else return None/raise an exception.
