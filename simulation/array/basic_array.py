from simulation.array.base_array import BaseArray


class BasicArray(BaseArray):

    # incident_sunlight:
    def __init__(self):
        super().__init__()

        # solar cell efficiency
        self.panel_efficiency = 0.2

        # solar panel size in m2
        self.panel_size = 6

<<<<<<< HEAD
        self.sunlight = 1000
=======
        #please do not use this.
        self.solar_irradiance = 1200
>>>>>>> f31cbcc3

    @staticmethod
    def calculate_produced_power(solar_irradiance, panel_efficiency, panel_size):
        """
        returns the power produced by a solar panel in W

        :param solar_irradiance: (float) a value for global horizontal irradiance(GHI)
            in W/m2
        :param panel_efficiency: (float) the efficiency of the solar cells as a number
            between 0 and 1, in atmosphere and with sunlight.
        :param panel_size: (float) the area of the solar panels in m2
        
        returns: the power produced by a solar panel in W
        """

        # Note: The equation below might not actually be right. Solar Panels
        #       have metal busbars on the top of the panel, and this causes a slight
        #       shading effect.

        produced_power = solar_irradiance * panel_efficiency * panel_size

        return produced_power

    def update(self, tick):
        """
        updates solar array model for a single tick

        :param tick: (float) the length of time for the tick (in seconds)

        note: do not use this please. Use calculate_produced_energy instead.
        """

        # Assume constant sunlight in this simple model.
<<<<<<< HEAD
        self.produced_energy = self.calculate_produced_power(self.sunlight,
                                                             self.panel_efficiency, self.panel_size) * tick
=======
        self.produced_energy = self.calculate_produced_power(self.solar_irradiance,
                                        self.panel_efficiency, self.panel_size) * tick
>>>>>>> f31cbcc3

    def calculate_produced_energy(self, solar_irradiance, tick):
        """
        returns a numpy array with the energy produced by the solar panels across
        each the length of each tick

        :param solar_irradiance: (float[N]) the global horizontal irradiance(GHI) at
            each moment experienced by the vehicle, in W/m2
        :param tick: (float) the duration of a time step in seconds

        returns: (float[N]) array of energy produced by the solar panels on the vehicle
            in Joules
        """

<<<<<<< HEAD
        # TODO: implement this

        pass

    def __str__(self):
        return (f"BasicArray: incident_sunlight: {self.sunlight}W/m^2\n"
                f"BasicArray: panel_size: {self.panel_size}m^2\n"
                f"BasicArray: panel_efficiency: {self.panel_efficiency * 100}%\n")
=======
        return solar_irradiance * self.panel_efficiency * self.panel_size * tick

    def __str__(self):
        return(f"BasicArray: incident_sunlight: {self.solar_irradiance}W/m^2\n"
               f"BasicArray: panel_size: {self.panel_size}m^2\n"
               f"BasicArray: panel_efficiency: {self.panel_efficiency * 100}%\n")
>>>>>>> f31cbcc3
<|MERGE_RESOLUTION|>--- conflicted
+++ resolved
@@ -13,12 +13,8 @@
         # solar panel size in m2
         self.panel_size = 6
 
-<<<<<<< HEAD
-        self.sunlight = 1000
-=======
-        #please do not use this.
+        # please do not use this.
         self.solar_irradiance = 1200
->>>>>>> f31cbcc3
 
     @staticmethod
     def calculate_produced_power(solar_irradiance, panel_efficiency, panel_size):
@@ -52,13 +48,8 @@
         """
 
         # Assume constant sunlight in this simple model.
-<<<<<<< HEAD
-        self.produced_energy = self.calculate_produced_power(self.sunlight,
+        self.produced_energy = self.calculate_produced_power(self.solar_irradiance,
                                                              self.panel_efficiency, self.panel_size) * tick
-=======
-        self.produced_energy = self.calculate_produced_power(self.solar_irradiance,
-                                        self.panel_efficiency, self.panel_size) * tick
->>>>>>> f31cbcc3
 
     def calculate_produced_energy(self, solar_irradiance, tick):
         """
@@ -73,20 +64,9 @@
             in Joules
         """
 
-<<<<<<< HEAD
-        # TODO: implement this
-
-        pass
-
-    def __str__(self):
-        return (f"BasicArray: incident_sunlight: {self.sunlight}W/m^2\n"
-                f"BasicArray: panel_size: {self.panel_size}m^2\n"
-                f"BasicArray: panel_efficiency: {self.panel_efficiency * 100}%\n")
-=======
         return solar_irradiance * self.panel_efficiency * self.panel_size * tick
 
     def __str__(self):
         return(f"BasicArray: incident_sunlight: {self.solar_irradiance}W/m^2\n"
                f"BasicArray: panel_size: {self.panel_size}m^2\n"
-               f"BasicArray: panel_efficiency: {self.panel_efficiency * 100}%\n")
->>>>>>> f31cbcc3
+               f"BasicArray: panel_efficiency: {self.panel_efficiency * 100}%\n")