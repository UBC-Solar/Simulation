import datetime

import numpy as np
import json
import sys

from main.Simulation import SimulationReturnType
from optimization.bayesian import BayesianOptimization
from optimization.random import RandomOptimization
from utils.InputBounds import InputBounds
from config import config_directory
from common.simulationBuilder import SimulationBuilder

"""
Description: Execute simulation optimization sequence. 
"""


class SimulationSettings:
    """

    This class stores settings that will be used by the simulation.

    """
<<<<<<< HEAD

    def __init__(self, golang=True, return_type=SimulationReturnType.distance_travelled, optimization_iterations=5,
                 route_visualization=False, verbose=False, granularity=1):
=======
    def __init__(self, race_type="ASC", golang=True, return_type=SimulationReturnType.time_taken, optimization_iterations=5, route_visualization=False, verbose=False, granularity=1):
        self.race_type = race_type
>>>>>>> 207064a6
        self.optimization_iterations = optimization_iterations
        self.golang = golang
        self.return_type = return_type
        self.route_visualization = route_visualization
        self.verbose = verbose
        self.granularity = granularity


def run_simulation(settings):
    """

    This method parses initial conditions for the simulation and store them in a simulationState object. Then, begin
    optimizing simulation with Bayesian optimization and then random optimization.

    :param SimulationSettings settings: object that stores settings for the simulation and optimization sequence
    :return: returns the time taken for simulation to complete before optimization
    :rtype: float

    """

<<<<<<< HEAD
    #  ----- Parse initial conditions ----- #
=======
    #  ----- Load initial conditions ----- #

    with open(config_directory / "initial_conditions.json") as f:
        initial_conditions = json.load(f)
>>>>>>> 207064a6

    # ----- Load from settings_*.json -----

    if settings.race_type == "ASC":
        config_path = config_directory / "settings_ASC.json"
    else:
        config_path = config_directory / "settings_FSGP.json"

    with open(config_path) as f:
        model_parameters = json.load(f)

<<<<<<< HEAD
    # Initialize simulation model
    simulation_model = Simulation(initial_simulation_conditions, simulation_settings.return_type,
                                  race_type="ASC",
                                  golang=simulation_settings.golang,
                                  granularity=simulation_settings.granularity)

    driving_hours = simulation_model.get_driving_time_divisions()
    input_speed = np.array([30] * driving_hours)

    # Run simulation model with a "guess" speed array
    unoptimized_time = simulation_model.run_model(speed=input_speed, plot_results=True,
                                                  verbose=simulation_settings.verbose,
                                                  route_visualization=simulation_settings.route_visualization)
=======
    # Build simulation model
    simulation_builder = SimulationBuilder()\
        .set_initial_conditions(initial_conditions)\
        .set_model_parameters(model_parameters, settings.race_type)\
        .set_golang(settings.golang)\
        .set_return_type(settings.return_type)\
        .set_granularity(settings.granularity)

    simulation_model = simulation_builder.get()

    # Initialize a "guess" speed array
    driving_hours = simulation_model.get_driving_time_divisions()
    input_speed = np.array([30] * driving_hours)

    # Run simulation model with the "guess" speed array
    unoptimized_time = simulation_model.run_model(speed=input_speed, plot_results=True,
                                                  verbose=settings.verbose,
                                                  route_visualization=settings.route_visualization)
>>>>>>> 207064a6

    # Set up optimization models
    bounds = InputBounds()
    bounds.add_bounds(driving_hours, 20, 60)
    optimization = BayesianOptimization(bounds, simulation_model.run_model)
    random_optimization = RandomOptimization(bounds, simulation_model.run_model)

    # Perform optimization with Bayesian optimization
<<<<<<< HEAD
    results = optimization.maximize(init_points=3, n_iter=simulation_settings.optimization_iterations, kappa=10)
=======
    results = optimization.maximize(init_points=3, n_iter=settings.optimization_iterations, kappa=10)
>>>>>>> 207064a6
    optimized = simulation_model.run_model(speed=np.fromiter(results, dtype=float), plot_results=True,
                                           verbose=settings.verbose,
                                           route_visualization=settings.route_visualization)

    # Perform optimization with random optimization
<<<<<<< HEAD
    results_random = random_optimization.maximize(iterations=simulation_settings.optimization_iterations)
=======
    results_random = random_optimization.maximize(iterations=settings.optimization_iterations)
>>>>>>> 207064a6
    optimized_random = simulation_model.run_model(speed=np.fromiter(results_random, dtype=float), plot_results=True,
                                                  verbose=settings.verbose,
                                                  route_visualization=settings.route_visualization)

    #  ----- Output results ----- #

<<<<<<< HEAD
    display_output(simulation_settings.return_type, unoptimized_time, optimized, optimized_random, results,
                   results_random)
=======
    display_output(settings.return_type, unoptimized_time, optimized, optimized_random, results, results_random)
>>>>>>> 207064a6

    return unoptimized_time


def main():
    """

    This is the entry point to Simulation.
    First, parse command line arguments, then execute simulation optimization sequence.

    """

    #  ----- Parse commands passed from command line ----- #

    cmds = sys.argv
    simulation_settings = parse_commands(cmds)

    print("GoLang is " + str("enabled." if simulation_settings.golang else "disabled."))
    print("Verbose is " + str("on." if simulation_settings.verbose else "off."))
    print("Route visualization is " + str("on." if simulation_settings.route_visualization else "off."))
    print("Optimizing for " + str("time." if simulation_settings.return_type == 0 else "distance."))
    print(f"Will perform {simulation_settings.optimization_iterations} optimization iterations.")

    #  ----- Run simulation ----- #

    run_simulation(simulation_settings)

    print("Simulation has completed.")


def display_output(return_type, unoptimized, optimized, optimized_random, results, results_random):
    if return_type is SimulationReturnType.time_taken:
        print(
            f'TimeSimulation results. Time Taken: {-1 * unoptimized} seconds, ({str(datetime.timedelta(seconds=int(-1 * unoptimized)))})')
        print(
            f'Optimized results. Time taken: {-1 * optimized} seconds, ({str(datetime.timedelta(seconds=int(-1 * optimized)))})')
        print(
            f'Random results. Time taken: {-1 * optimized_random} seconds, ({str(datetime.timedelta(seconds=int(-1 * optimized_random)))})')

    elif return_type is SimulationReturnType.distance_travelled:
        print(f'Distance travelled: {unoptimized}')
        print(f'Optimized results. Max traversable distance: {optimized}')
        print(f'Random results. Max traversable distance: {optimized_random}')

    print(f'Optimized Speeds array: {results}')
    print(f'Random Speeds array: {results_random}')

    return unoptimized


def display_commands():
    """

    Display all valid command line arguments to the user.

    """

    print("------------------------COMMANDS-----------------------\n"
          "-help                 Display list of valid commands.\n"
<<<<<<< HEAD
=======
          "\n"                   
          "-race_type            Define which race should be simulated. \n"     
          "                      (ASC/FSGP)\n"
>>>>>>> 207064a6
          "\n"
          "-golang               Define whether golang implementations\n"
          "                      will be used. \n"
          "                      (True/False)\n"
          "\n"
          "-optimize             Define what data the simulation\n"
          "                      should optimize. \n"
          "                      (time_taken/distance_travelled)\n"
          "\n"
          "-iter                 Set how many iterations of optimizations\n"
          "                      should be performed on the simulation.\n"
          "\n"
          "-verbose              Set whether simulation methods should\n"
          "                      execute as verbose.\n"
          "                      (True/False)\n"
          "\n"                  
<<<<<<< HEAD
          "-route-visualization   Define whether the simulation route\n"
=======
          "-route_visualization   Define whether the simulation route\n"
>>>>>>> 207064a6
          "                      should be plotted and visualized.\n"
          "                      (True/False)\n"
          "\n"
          "-granularity          Define how granular the speed array\n"
          "                      should be, where 1 is hourly and 2 is\n"
          "                      bi-hourly.\n"
          "\n"
          "-------------------------USAGE--------------------------\n"
          ">>>python3 run_simulation.py -golang=False -optimize=time_taken -iter=3\n")


<<<<<<< HEAD
valid_commands = ["-help", "-golang", "-optimize", "-iter", "-verbose", "-route-visualization", "-granularity"]
=======
valid_commands = ["-help", "-race_type", "-golang", "-optimize", "-iter", "-verbose", "-route_visualization", "-granularity"]
>>>>>>> 207064a6


def identify_invalid_commands(cmds):
    """

    Check to make sure that commands passed from user are valid.

    :param cmds: list of commands from command line
    :return: the first invalid command detected.

    """

    for cmd in cmds:
        # Make sure is actually a command and not "python3" or "python", which we don't need to handle.
        if not cmd[0] == '-':
            continue

        # Get the identifier of the command, not the argument of it.
        split_cmd = cmd.split('=')
        if not split_cmd[0] in valid_commands:
            return split_cmd[0]

    return False


def parse_commands(cmds):
    """

    Parse commands from command line into parameters for the simulation.

    :param cmds: list of commands from to be parsed into parameters.
    :return: return a SimulationParameters object of defaulted or parsed parameters.

    """

    simulation_settings = SimulationSettings()

    # If the user has requested '-help', display list of valid commands.
    if "-help" in cmds:
        display_commands()
        exit()

    # If an invalid command is detected, exit and let the user know.
    if cmd := identify_invalid_commands(cmds):
        raise AssertionError(f"Command '{cmd}' not found. Please use -help for list of valid commands.")

    # Loop through commands and parse them to assign their values to their respective parameters.
    for cmd in cmds:
        if not cmd[0] == '-':
            continue

        split_cmd = cmd.split('=')

        if split_cmd[0] == '-golang':
            simulation_settings.golang = True if split_cmd[1] == 'True' else False

        elif split_cmd[0] == '-optimize':
            if split_cmd[1] == 'distance' or split_cmd[1] == 'distance_travelled':
                simulation_settings.return_type = SimulationReturnType.distance_travelled
            elif split_cmd[1] == 'time_taken' or split_cmd[1] == 'time':
                simulation_settings.return_type = SimulationReturnType.time_taken
            else:
                raise AssertionError(f"Parameter '{split_cmd[1]}' not identifiable.")

        elif split_cmd[0] == '-iter':
            simulation_settings.optimization_iterations = int(split_cmd[1])

        elif split_cmd[0] == '-verbose':
            simulation_settings.verbose = True if split_cmd[1] == 'True' else False

        elif split_cmd[0] == '-route_visualization':
            simulation_settings.route_visualization = True if split_cmd[1] == 'True' else False

<<<<<<< HEAD
=======
        elif split_cmd[0] == '-race_type':
            if not split_cmd[1] in ['ASC', 'FSGP']:
                raise AssertionError(f"Invalid race type {split_cmd[1]}. Please enter 'ASC' or 'FSGP'.")
            simulation_settings.race_type = split_cmd[1]

        elif split_cmd[0] == '-granularity':
            simulation_settings.granularity = split_cmd[1]

>>>>>>> 207064a6
        elif split_cmd[0] == '-granularity':
            simulation_settings.granularity = split_cmd[1]

    return simulation_settings


def run_unoptimized_and_export(input_speed=None, values=None, golang=True):
    """

    Export simulation data.

    :param input_speed: defaulted to 30km/h, an array of speeds that the Simulation will use.
    :param values: defaulted to what was outputted by now-deprecated SimulationResults object, a tuple of strings that
    each correspond to a value or array that the Simulation will export. See Simulation.get_results() for valid keys.
    :param golang: define whether GoLang
    implementations should be used.

    """

    with open(settings_directory / "initial_conditions.json") as f:
        args = json.load(f)

    return_type = SimulationReturnType.void
    initialSimulationConditions = simulationState.SimulationState(args)

    simulation_model = Simulation(initialSimulationConditions, return_type, race_type="ASC", golang=golang, granularity=1)
    driving_hours = simulation_model.get_driving_time_divisions()
    if input_speed is None:
        input_speed = np.array([30] * driving_hours)
    if values is None:
        values = ["default"]

    simulation_model.run_model(speed=input_speed, plot_results=False, verbose=False, route_visualization=False)
    results_array = simulation_model.get_results(values)

    return results_array


if __name__ == "__main__":
    main()<|MERGE_RESOLUTION|>--- conflicted
+++ resolved
@@ -22,14 +22,8 @@
     This class stores settings that will be used by the simulation.
 
     """
-<<<<<<< HEAD
-
-    def __init__(self, golang=True, return_type=SimulationReturnType.distance_travelled, optimization_iterations=5,
-                 route_visualization=False, verbose=False, granularity=1):
-=======
     def __init__(self, race_type="ASC", golang=True, return_type=SimulationReturnType.time_taken, optimization_iterations=5, route_visualization=False, verbose=False, granularity=1):
         self.race_type = race_type
->>>>>>> 207064a6
         self.optimization_iterations = optimization_iterations
         self.golang = golang
         self.return_type = return_type
@@ -50,14 +44,10 @@
 
     """
 
-<<<<<<< HEAD
-    #  ----- Parse initial conditions ----- #
-=======
     #  ----- Load initial conditions ----- #
 
     with open(config_directory / "initial_conditions.json") as f:
         initial_conditions = json.load(f)
->>>>>>> 207064a6
 
     # ----- Load from settings_*.json -----
 
@@ -69,21 +59,6 @@
     with open(config_path) as f:
         model_parameters = json.load(f)
 
-<<<<<<< HEAD
-    # Initialize simulation model
-    simulation_model = Simulation(initial_simulation_conditions, simulation_settings.return_type,
-                                  race_type="ASC",
-                                  golang=simulation_settings.golang,
-                                  granularity=simulation_settings.granularity)
-
-    driving_hours = simulation_model.get_driving_time_divisions()
-    input_speed = np.array([30] * driving_hours)
-
-    # Run simulation model with a "guess" speed array
-    unoptimized_time = simulation_model.run_model(speed=input_speed, plot_results=True,
-                                                  verbose=simulation_settings.verbose,
-                                                  route_visualization=simulation_settings.route_visualization)
-=======
     # Build simulation model
     simulation_builder = SimulationBuilder()\
         .set_initial_conditions(initial_conditions)\
@@ -102,7 +77,6 @@
     unoptimized_time = simulation_model.run_model(speed=input_speed, plot_results=True,
                                                   verbose=settings.verbose,
                                                   route_visualization=settings.route_visualization)
->>>>>>> 207064a6
 
     # Set up optimization models
     bounds = InputBounds()
@@ -111,33 +85,20 @@
     random_optimization = RandomOptimization(bounds, simulation_model.run_model)
 
     # Perform optimization with Bayesian optimization
-<<<<<<< HEAD
-    results = optimization.maximize(init_points=3, n_iter=simulation_settings.optimization_iterations, kappa=10)
-=======
     results = optimization.maximize(init_points=3, n_iter=settings.optimization_iterations, kappa=10)
->>>>>>> 207064a6
     optimized = simulation_model.run_model(speed=np.fromiter(results, dtype=float), plot_results=True,
                                            verbose=settings.verbose,
                                            route_visualization=settings.route_visualization)
 
     # Perform optimization with random optimization
-<<<<<<< HEAD
-    results_random = random_optimization.maximize(iterations=simulation_settings.optimization_iterations)
-=======
     results_random = random_optimization.maximize(iterations=settings.optimization_iterations)
->>>>>>> 207064a6
     optimized_random = simulation_model.run_model(speed=np.fromiter(results_random, dtype=float), plot_results=True,
                                                   verbose=settings.verbose,
                                                   route_visualization=settings.route_visualization)
 
     #  ----- Output results ----- #
 
-<<<<<<< HEAD
-    display_output(simulation_settings.return_type, unoptimized_time, optimized, optimized_random, results,
-                   results_random)
-=======
     display_output(settings.return_type, unoptimized_time, optimized, optimized_random, results, results_random)
->>>>>>> 207064a6
 
     return unoptimized_time
 
@@ -170,12 +131,9 @@
 
 def display_output(return_type, unoptimized, optimized, optimized_random, results, results_random):
     if return_type is SimulationReturnType.time_taken:
-        print(
-            f'TimeSimulation results. Time Taken: {-1 * unoptimized} seconds, ({str(datetime.timedelta(seconds=int(-1 * unoptimized)))})')
-        print(
-            f'Optimized results. Time taken: {-1 * optimized} seconds, ({str(datetime.timedelta(seconds=int(-1 * optimized)))})')
-        print(
-            f'Random results. Time taken: {-1 * optimized_random} seconds, ({str(datetime.timedelta(seconds=int(-1 * optimized_random)))})')
+        print(f'TimeSimulation results. Time Taken: {-1 * unoptimized} seconds, ({str(datetime.timedelta(seconds=int(-1 * unoptimized)))})')
+        print(f'Optimized results. Time taken: {-1 * optimized} seconds, ({str(datetime.timedelta(seconds=int(-1 * optimized)))})')
+        print(f'Random results. Time taken: {-1 * optimized_random} seconds, ({str(datetime.timedelta(seconds=int(-1 * optimized_random)))})')
 
     elif return_type is SimulationReturnType.distance_travelled:
         print(f'Distance travelled: {unoptimized}')
@@ -197,12 +155,9 @@
 
     print("------------------------COMMANDS-----------------------\n"
           "-help                 Display list of valid commands.\n"
-<<<<<<< HEAD
-=======
           "\n"                   
           "-race_type            Define which race should be simulated. \n"     
           "                      (ASC/FSGP)\n"
->>>>>>> 207064a6
           "\n"
           "-golang               Define whether golang implementations\n"
           "                      will be used. \n"
@@ -219,11 +174,7 @@
           "                      execute as verbose.\n"
           "                      (True/False)\n"
           "\n"                  
-<<<<<<< HEAD
-          "-route-visualization   Define whether the simulation route\n"
-=======
           "-route_visualization   Define whether the simulation route\n"
->>>>>>> 207064a6
           "                      should be plotted and visualized.\n"
           "                      (True/False)\n"
           "\n"
@@ -235,11 +186,7 @@
           ">>>python3 run_simulation.py -golang=False -optimize=time_taken -iter=3\n")
 
 
-<<<<<<< HEAD
-valid_commands = ["-help", "-golang", "-optimize", "-iter", "-verbose", "-route-visualization", "-granularity"]
-=======
 valid_commands = ["-help", "-race_type", "-golang", "-optimize", "-iter", "-verbose", "-route_visualization", "-granularity"]
->>>>>>> 207064a6
 
 
 def identify_invalid_commands(cmds):
@@ -310,20 +257,14 @@
         elif split_cmd[0] == '-verbose':
             simulation_settings.verbose = True if split_cmd[1] == 'True' else False
 
-        elif split_cmd[0] == '-route_visualization':
+        elif split_cmd[0] == '-route-visualization':
             simulation_settings.route_visualization = True if split_cmd[1] == 'True' else False
 
-<<<<<<< HEAD
-=======
         elif split_cmd[0] == '-race_type':
             if not split_cmd[1] in ['ASC', 'FSGP']:
                 raise AssertionError(f"Invalid race type {split_cmd[1]}. Please enter 'ASC' or 'FSGP'.")
             simulation_settings.race_type = split_cmd[1]
 
-        elif split_cmd[0] == '-granularity':
-            simulation_settings.granularity = split_cmd[1]
-
->>>>>>> 207064a6
         elif split_cmd[0] == '-granularity':
             simulation_settings.granularity = split_cmd[1]
 
