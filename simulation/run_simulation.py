import datetime

import numpy as np
import json
import sys
import csv

from tqdm import tqdm
from main.Simulation import Simulation, SimulationReturnType
from optimization.bayesian import BayesianOptimization
from optimization.genetic import GeneticOptimization, OptimizationSettings
from optimization.random_opt import RandomOptimization
from utils.InputBounds import InputBounds
from config import config_directory
from utils.SimulationBuilder import SimulationBuilder
from simulation.data.results import results_directory

"""
Description: Execute simulation optimization sequence. 
"""


class SimulationSettings:
    """

    This class stores settings that will be used by the simulation.

    """

    def __init__(self, race_type="ASC", golang=True, return_type=SimulationReturnType.distance_and_time,
                 optimization_iterations=20, route_visualization=False, verbose=False, granularity=1):
        self.race_type = race_type
        self.optimization_iterations = optimization_iterations
        self.golang = golang
        self.return_type = return_type
        self.route_visualization = route_visualization
        self.verbose = verbose
        self.granularity = granularity

    def __str__(self):
        return (f"GoLang is {str('enabled.' if self.golang else 'disabled.')}\n"
                f"Verbose is {str('on.' if self.verbose else 'off.')}\n"
                f"Route visualization is {str('on.' if self.route_visualization else 'off.')}\n"
                f"Optimizing for {str('time.' if self.return_type == 0 else 'distance.')}\n"
                f"Will perform {self.optimization_iterations} optimization iterations.\n")


def main():
    """

    This is the entry point to Simulation.
    First, parse command line arguments, then execute simulation optimization sequence.

    """

    #  ----- Parse commands passed from command line ----- #

    cmds = sys.argv
    simulation_settings = parse_commands(cmds)

    print(str(simulation_settings))

    #  ----- Run simulation ----- #

    run_simulation(simulation_settings)

    print("Simulation has completed.")


def run_simulation(settings):
    """

    This method parses initial conditions for the simulation and store them in a simulationState object. Then, begin
    optimizing simulation with Bayesian optimization and then random optimization.

    :param SimulationSettings settings: object that stores settings for the simulation and optimization sequence
    :return: returns the time taken for simulation to complete before optimization
    :rtype: float

    """

    # Build simulation model
    initial_conditions, model_parameters = get_default_settings(settings.race_type)
    simulation_builder = SimulationBuilder() \
        .set_initial_conditions(initial_conditions) \
        .set_model_parameters(model_parameters, settings.race_type) \
        .set_golang(settings.golang) \
        .set_return_type(settings.return_type) \
        .set_granularity(settings.granularity)

    simulation_model = simulation_builder.get()

    # Initialize a "guess" speed array
    driving_hours = simulation_model.get_driving_time_divisions()
    input_speed = np.array([30] * driving_hours)

    # Run simulation model with the "guess" speed array
    unoptimized_time = simulation_model.run_model(speed=input_speed, plot_results=True,
                                                  verbose=settings.verbose,
                                                  route_visualization=settings.route_visualization)

    # Set up optimization models
    maximum_speed = 60
    minimum_speed = 0

    bounds = InputBounds()
    bounds.add_bounds(driving_hours, minimum_speed, maximum_speed)

    # Perform optimization with Genetic Optimization
    optimization_settings: OptimizationSettings = OptimizationSettings()
    with tqdm(total=optimization_settings.generation_limit, file=sys.stdout, desc="Optimizing driving speeds",
              position=0, leave=True, unit="Generation", smoothing=1.0) as pbar:
        geneticOptimization = GeneticOptimization(simulation_model, bounds, settings=optimization_settings, pbar=pbar)
        results_genetic = geneticOptimization.maximize()
    optimized_genetic = simulation_model.run_model(geneticOptimization.bestinput, plot_results=True)

    # Initialize optimization methods
    optimization = BayesianOptimization(bounds, simulation_model.run_model)
    random_optimization = RandomOptimization(bounds, simulation_model.run_model)

    # Perform optimization with Bayesian Optimization
    results_bayesian = optimization.maximize(init_points=5, n_iter=settings.optimization_iterations, kappa=10)
    optimized_bayesian = simulation_model.run_model(speed=np.fromiter(results_bayesian, dtype=float), plot_results=True,
                                                    verbose=settings.verbose,
                                                    route_visualization=settings.route_visualization)

    # Perform optimization with random optimization
    results_random = random_optimization.maximize(iterations=settings.optimization_iterations)
    optimized_random = simulation_model.run_model(speed=np.fromiter(results_random, dtype=float), plot_results=True,
                                                  verbose=settings.verbose,
                                                  route_visualization=settings.route_visualization)

    #  ----- Output results ----- #

    display_output(settings.return_type, unoptimized_time, optimized_bayesian, optimized_random, results_bayesian,
                   results_random)

    return unoptimized_time


def display_output(return_type, unoptimized, optimized, optimized_random, results, results_random):
    if return_type is SimulationReturnType.time_taken:
        print(
            f'TimeSimulation results. Time Taken: {-1 * unoptimized} seconds, '
            f'({str(datetime.timedelta(seconds=int(-1 * unoptimized)))})')
        print(
            f'Optimized results. Time taken: {-1 * optimized} seconds, '
            f'({str(datetime.timedelta(seconds=int(-1 * optimized)))})')
        print(
            f'Random results. Time taken: {-1 * optimized_random} seconds, '
            f'({str(datetime.timedelta(seconds=int(-1 * optimized_random)))})')

    elif return_type is SimulationReturnType.distance_travelled:
        print(f'Distance travelled: {unoptimized}')
        print(f'Optimized results. Max traversable distance: {optimized}')
        print(f'Random results. Max traversable distance: {optimized_random}')

    print(f'Optimized Speeds array: {results}')
    print(f'Random Speeds array: {results_random}')

    return unoptimized


def display_commands():
    """

    Display all valid command line arguments to the user.

    """

    print("------------------------COMMANDS-----------------------\n"
          "-help                 Display list of valid commands.\n"
          "\n"
          "-race_type            Define which race should be simulated. \n"
          "                      (ASC/FSGP)\n"
          "\n"
          "-golang               Define whether golang implementations\n"
          "                      will be used. \n"
          "                      (True/False)\n"
          "\n"
          "-optimize             Define what data the simulation\n"
          "                      should optimize. \n"
          "                      (time_taken/distance_travelled)\n"
          "\n"
          "-iter                 Set how many iterations of optimizations\n"
          "                      should be performed on the simulation.\n"
          "\n"
          "-verbose              Set whether simulation methods should\n"
          "                      execute as verbose.\n"
          "                      (True/False)\n"
          "\n"
          "-route_visualization   Define whether the simulation route\n"
          "                      should be plotted and visualized.\n"
          "                      (True/False)\n"
          "\n"
          "-granularity          Define how granular the speed array\n"
          "                      should be, where 1 is hourly and 2 is\n"
          "                      bi-hourly.\n"
          "\n"
          "-------------------------USAGE--------------------------\n"
          ">>>python3 run_simulation.py -golang=False -optimize=time_taken -iter=3\n")


def parse_commands(cmds) -> SimulationSettings:
    """

    Parse commands from command line into parameters for the simulation.

    :param cmds: list of commands from to be parsed into parameters.
    :return: return a SimulationParameters object of defaulted or parsed parameters.
    :rtype: SimulationSettings

    """

    simulation_settings = SimulationSettings()

    command_to_action = {
        '-golang': lambda x: set_golang(x),
        '-optimize': lambda x: set_return_type(x),
        '-iter': lambda x: set_iterations(x),
        '-verbose': lambda x: set_verbose(x),
        '-route_visualization': lambda x: set_route_visualization(x),
        '-race_type': lambda x: set_race_type(x),
        '-granularity': lambda x: set_granularity(x)
    }

    def set_golang(value: str):
        simulation_settings.golang = True if value == 'True' or value == 'true' else False

    def set_return_type(value: str):
        try:
            simulation_settings.return_type = SimulationReturnType(value)
        except ValueError:
            raise ValueError(f"{value} could not be recognized as a SimulationReturnType!")

    def set_iterations(value: str):
        simulation_settings.optimization_iterations = int(value)

    def set_verbose(value: str):
        simulation_settings.verbose = True if value == 'True' or value == 'true' else False

    def set_route_visualization(value: str):
        simulation_settings.route_visualization = True if value == 'True' or value == 'true' else False

    def set_race_type(value: str):
        assert value in ['ASC', 'FSGP'], f"Invalid race type {value}. Please enter 'ASC' or 'FSGP'."
        simulation_settings.race_type = value

    def set_granularity(value: float):
        simulation_settings.granularity = value

    # If the user has requested '-help', display list of valid commands.
    if "-help" in cmds:
        display_commands()
        exit()

    # Loop through commands and parse them to assign their values to their respective parameters.
    for cmd in cmds:
        if not cmd[0] == '-':
            continue

        split_cmd = cmd.split('=')

        try:
            action = command_to_action[split_cmd[0]]
            action(split_cmd[1])
        except KeyError:
            raise KeyError(f"{cmd} not identified!")

    return simulation_settings


def run_unoptimized_and_export(input_speed=None, values=None, race_type="ASC", granularity=1, golang=True):
    """

    Export simulation data.

    :param input_speed: defaulted to 30km/h, an array of speeds that the Simulation will use.
    :param values: defaulted to what was outputted by now-deprecated SimulationResults object, a tuple of strings that
    each correspond to a value or array that the Simulation will export. See Simulation.get_results() for valid keys.
    :param race_type: define the race type, either "ASC" or "FSGP"
    :param granularity: define the granularity of Simulation speed array
    :param golang: define whether GoLang
    implementations should be used.
    :param granularity: control how granular the time divisions of Simulation should be
    :param race_type: whether the race is ASC or FSGP

    """

    # Get a basic simulation model
    simulation_model = build_basic_model(race_type, golang, granularity)

    driving_hours = simulation_model.get_driving_time_divisions()
    if input_speed is None:
        input_speed = np.array([30] * driving_hours)
    if values is None:
        values = "default"

    simulation_model.run_model(speed=input_speed, plot_results=True, verbose=False, route_visualization=False,
                               plot_portion=(0.0 / 8.0, 8.0 / 8.0))
    results_array = simulation_model.get_results(values)

    return results_array


def run_hyperparameter_search(simulation_model: Simulation, bounds: InputBounds):
    evals_per_setting: int = 3
    settings_file = results_directory / "settings.csv"
    stop_index = 0

    with open(settings_file, 'r') as f:
        csv_reader = csv.reader(f, delimiter=',')
        settings_list = GeneticOptimization.parse_csv_into_settings(csv_reader)

    total_num = GeneticOptimization.get_total_generations(settings_list) * evals_per_setting
    with tqdm(total=total_num, file=sys.stdout, desc="Running hyperparameter search", position=0, leave=True) as pbar:
        try:
            for settings in settings_list:
                stop_index += 1
                for x in range(evals_per_setting):
                    geneticOptimization = GeneticOptimization(simulation_model, bounds, settings=settings, pbar=pbar,
                                                              plot_fitness=True)
                    geneticOptimization.maximize()
                    geneticOptimization.write_results()
        except KeyboardInterrupt:
            print(f"Finished {stop_index - 1} setting(s), stopped while evaluating setting {stop_index}.")
            exit()
    print("Hyperparameter search has concluded.")


def get_default_settings(race_type: str = "ASC") -> tuple[dict, dict]:
    #  ----- Load initial conditions -----
<<<<<<< HEAD
    assert race_type in ["ASC", "FSGP"]

=======
>>>>>>> dd62b449
    with open(config_directory / f"initial_conditions_{race_type}.json") as f:
        initial_conditions = json.load(f)

    #  ----- Load model parameters -----
    config_path = config_directory / f"settings_{race_type}.json"
<<<<<<< HEAD

=======
>>>>>>> dd62b449
    with open(config_path) as f:
        model_parameters = json.load(f)

    return initial_conditions, model_parameters


def build_basic_model(race_type: str = "ASC", golang: bool = True, granularity: float = 1) -> Simulation:
    initial_conditions, model_parameters = get_default_settings(race_type)
    simulation_builder = SimulationBuilder() \
        .set_initial_conditions(initial_conditions) \
        .set_model_parameters(model_parameters, race_type) \
        .set_golang(golang) \
        .set_return_type(SimulationReturnType.void) \
        .set_granularity(granularity)
    return simulation_builder.get()


if __name__ == "__main__":
    main()<|MERGE_RESOLUTION|>--- conflicted
+++ resolved
@@ -329,21 +329,14 @@
 
 
 def get_default_settings(race_type: str = "ASC") -> tuple[dict, dict]:
+      assert race_type in ["ASC", "FSGP"]
+    
     #  ----- Load initial conditions -----
-<<<<<<< HEAD
-    assert race_type in ["ASC", "FSGP"]
-
-=======
->>>>>>> dd62b449
-    with open(config_directory / f"initial_conditions_{race_type}.json") as f:
+        with open(config_directory / f"initial_conditions_{race_type}.json") as f:
         initial_conditions = json.load(f)
 
     #  ----- Load model parameters -----
     config_path = config_directory / f"settings_{race_type}.json"
-<<<<<<< HEAD
-
-=======
->>>>>>> dd62b449
     with open(config_path) as f:
         model_parameters = json.load(f)
 
