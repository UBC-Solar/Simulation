"""
A class to extract local and path weather predictions such as wind_speed, 
    wind_direction, cloud_cover and weather type
"""

import requests
import json
import numpy as np
import os
import simulation
import sys
from data.weather.__init__ import weather_directory
from simulation.common.constants import EARTH_RADIUS
from simulation.common import helpers
from tqdm import tqdm


class WeatherForecasts:

    def __init__(self, api_key, coords, duration, weather_data_frequency="daily", force_update=False):
        """
        Initializes the instance of a WeatherForecast class

        :param api_key: A personal OpenWeatherAPI key to access weather forecasts
        :param coords: A NumPy array of [latitude, longitude]
        :param weather_data_frequency: Influences what resolution weather data is requested, must be one of
            "current", "hourly", or "daily"
        :param force_update: if true, weather cache data is updated by calling the OpenWeatherAPI
        """

        self.api_key = api_key
        self.last_updated_time = -1

        self.coords = self.cull_dataset(coords)
        self.origin_coord = coords[0]
        self.dest_coord = coords[-1]

        # path to file storing the weather data
        weather_file = weather_directory / "weather_data.npz"

        api_call_required = True

        # if the file exists, load path from file
        if os.path.isfile(weather_file) and force_update is False:
            with np.load(weather_file) as weather_data:
                if np.array_equal(weather_data['origin_coord'], self.origin_coord) and \
                        np.array_equal(weather_data['dest_coord'], self.dest_coord):

                    api_call_required = False

                    print("Previous weather save file is being used...\n")

                    self.weather_forecast = weather_data['weather_forecast']

                    start_time_unix = self.weather_forecast[0, 0, 2]
                    end_time_unix = self.weather_forecast[0, -1, 2]
                    start_time = helpers.date_from_unix_timestamp(start_time_unix)
                    end_time = helpers.date_from_unix_timestamp(end_time_unix)

                    print("----- Weather save file information -----\n")
                    print(f"--- Data time range ---")
                    print(f"Start time (UTC): {start_time} [{start_time_unix:.0f}]\n"
                          f"End time (UTC): {end_time} [{end_time_unix:.0f}]\n")

                    print("--- Array information ---")
                    for key in weather_data:
                        print(f"> {key}: {weather_data[key].shape}")
                    print()

        if api_call_required or force_update:
            print("Different weather data requested and/or weather file does not exist. "
                  "Calling OpenWeather API and creating weather save file...\n")
            self.weather_forecast = self.update_path_weather_forecast(self.coords, weather_data_frequency, duration)

            with open(weather_file, 'wb') as f:
                np.savez(f, weather_forecast=self.weather_forecast, origin_coord=self.origin_coord,
                         dest_coord=self.dest_coord)

        self.last_updated_time = self.weather_forecast[0, 0, 2]

    def get_coord_weather_forecast(self, coord, weather_data_frequency, duration):
        """
        Passes in a single coordinate, returns a weather forecast
        for the coordinate depending on the entered "weather_data_frequency"
        argument. This function is unlikely to ever be called directly.

        :param coord: A single coordinate stored inside a NumPy array [latitude, longitude]
        :param weather_data_frequency: Influences what resolution weather data is requested, must be one of
            "current", "hourly", or "daily"

        :returns weather_array: [N][7]
        - [N]: is 1 for "current", 24 for "hourly", 8 for "daily"
        - [7]: (latitude, longitude, dt (UNIX timestamp), wind_speed, wind_direction,
                    cloud_cover, description_id)

        For reference to the API used:
        - https://openweathermap.org/api/one-call-api
        """

        #TODO: Who knows, maybe we want to run the simulation like a week into the future, when the weather forecast
        #   api only allows 24 hours of hourly forecast. I think it is good to pad the end of the weather_array with
        #   daily forecasts, after the hourly. Then in get_weather_forecast_in_time() the appropriate weather can be obtained
        #   by using the same shortest place method that you did with the cumulative distances.

        # ----- Building API URL -----

        # If current weather is chosen, only return the instantaneous weather
        # If hourly weather is chosen, then the first 24 hours of the data will use hourly data. If the duration of the simulation
        #   is greater than 24 hours, then append on the daily weather forecast up until the 7th day.
        data_frequencies = ["current", "hourly", "daily"]

        if weather_data_frequency in data_frequencies:
            data_frequencies.remove(weather_data_frequency)
        else:
            raise RuntimeError(f"\"weather_data_frequency\" argument is invalid. Must be one of {str(data_frequencies)}")

        exclude_string = ",".join(data_frequencies)

        url = f"https://api.openweathermap.org/data/2.5/onecall?lat={coord[0]}&lon={coord[1]}" \
              f"&exclude=minutely,{exclude_string}&appid={self.api_key}"

        # ----- Calling OpenWeatherAPI ------

        r = requests.get(url)
        response = json.loads(r.text)

        # ----- Processing API response -----

        # Ensures that response[weather_data_frequency] is always a list of dictionaries
        if isinstance(response[weather_data_frequency], dict):
            weather_data_list = [response[weather_data_frequency]]
        else:
            weather_data_list = response[weather_data_frequency]

        if weather_data_frequency == "hourly" and duration > 24:

                url = f"https://api.openweathermap.org/data/2.5/onecall?lat={coord[0]}&lon={coord[1]}" \
                f"&exclude=minutely,hourly,current&appid={self.api_key}"

                r = requests.get(url)
                response = json.loads(r.text)

                if isinstance(response["daily"], dict):
                    weather_data_list = weather_data_list + [response["daily"]][1:]
                else:
                    weather_data_list = weather_data_list + response["daily"][1:]

        """ weather_data_list is a list of weather forecast dictionaries.
            Weather dictionaries contain weather data points (wind speed, direction, cloud cover)
            for a given timestamp."""

        # ----- Packing weather data into a NumPy array -----

        weather_array = np.zeros((len(weather_data_list), 9))

        for i, weather_data_dict in enumerate(weather_data_list):
            weather_array[i][0] = coord[0]
            weather_array[i][1] = coord[1]
            weather_array[i][2] = weather_data_dict["dt"]
            weather_array[i][3] = response['timezone_offset']
            weather_array[i][4] = weather_data_dict["dt"] + response["timezone_offset"]
            weather_array[i][5] = weather_data_dict["wind_speed"]
            weather_array[i][6] = weather_data_dict["wind_deg"]
            weather_array[i][7] = weather_data_dict["clouds"]
            weather_array[i][8] = weather_data_dict["weather"][0]["id"]

        return weather_array

    def update_path_weather_forecast(self, coords, weather_data_frequency, duration):
        """
        Passes in a list of coordinates, returns the hourly weather forecast
        for each of the coordinates
        
        :param coords: A NumPy array of [coord_index][2]
        - [2] => [latitude, longitude]
        :param weather_data_frequency: Influences what resolution weather data is requested, must be one of
            "current", "hourly", or "daily"
        :param duration: duration of weather requested, in hours

        Returns: 
        - A NumPy array [coord_index][N][7]
        - [coord_index]: the index of the coordinates passed into the function
        - [N]: is 1 for "current", 24 for "hourly", 8 for "daily"
        - [7]: (latitude, longitude, dt (UNIX time), wind_speed, wind_direction,
                     cloud_cover, description_id)
        """
        #time_length = {"current": 1, "hourly": 24, "daily": 8}
        time_length = int(duration)

        num_coords = len(coords)

        weather_forecast = np.zeros((num_coords, time_length, 9))

<<<<<<< HEAD
        with tqdm(total=len(coords), file=sys.stdout, desc="Calling OpenWeatherAPI") as pbar:
            for i, coord in enumerate(coords):
                weather_forecast[i] = self.get_coord_weather_forecast(coord, weather_data_frequency)
                pbar.update(1)
        print()
=======
        for i, coord in enumerate(coords):
            weather_forecast[i] = self.get_coord_weather_forecast(coord, weather_data_frequency, duration)
            print(f"Called OpenWeatherAPI {i} time(s) on coordinates: {coord}")
>>>>>>> f5c6cf5b

        return weather_forecast

    def calculate_closest_weather_indices(self, cumulative_distances):
        current_coordinate_index = 0
        result = []

        weather_coords = self.weather_forecast[:, 0, 0:2]
        path_distances = self.calculate_path_distances(weather_coords)
        cumulative_path_distances = np.cumsum(path_distances)

        cumulative_path_distances[::2] *= -1
        average_distances = np.abs(np.diff(cumulative_path_distances) / 2)

        for distance in np.nditer(cumulative_distances):
            if current_coordinate_index > len(average_distances) - 1:
                current_coordinate_index = len(average_distances) - 1

            if distance > average_distances[current_coordinate_index]:
                current_coordinate_index += 1
                if current_coordinate_index > len(average_distances) - 1:
                    current_coordinate_index = len(average_distances) - 1

            result.append(current_coordinate_index)

        return np.array(result)

    def get_weather_forecast_in_time(self, indices, unix_timestamps):
        """
        Takes in an array of indices of the weather_forecast array, and an array of timestamps.

        indices: (int[N]) indices of self.weather_forecast
        timestamps: (int[N]) timestamps of the vehicle's journey

        Returns:
        - A numpy array of size [N][7]
        - [7]: (latitude, longitude, wind_speed, wind_direction,
                    cloud_cover, precipitation, description)
        """

        full_weather_forecast_at_coords = self.weather_forecast[indices]
        dt_local_array = full_weather_forecast_at_coords[0, :, 4]

        closest_time_stamp_indices = []

        # TODO: might be able to remove the for loop from here
        for unix_timestamp in unix_timestamps:
            unix_timestamp_array = np.full_like(dt_local_array, fill_value=unix_timestamp)
            differences = np.abs(unix_timestamp_array - dt_local_array)
            minimum_index = np.argmin(differences)
            closest_time_stamp_indices.append(minimum_index)

        closest_time_stamp_indices = np.asarray(closest_time_stamp_indices, dtype=np.int32)

        temp_0 = np.arange(0, full_weather_forecast_at_coords.shape[0])

        # if you're wondering why or how this works, don't ask because I don't know, it just does
        # this is what duct-taping looks like in software engineering
        result = full_weather_forecast_at_coords[tuple((temp_0, closest_time_stamp_indices))]

        return result

    def get_closest_weather_forecast(self, coord):
        """
        Passes in a single coordinate, calculates the closest coordinate to that
        coordinate, returns the forecast for the closest location

        coord: A NumPy array of [latitude, longitude]

        Returns:
        - A NumPy array [24][7]
        - [24]: hours from the self.last_updated_time
        - [7]: (latitude, longitude, wind_speed, wind_direction, 
                    cloud_cover, precipitation, description)
        """

        temp_1 = np.full((len(self.coords), 2), coord)
        temp_2 = self.coords - temp_1
        temp_3 = np.square(temp_2)
        temp_4 = np.sum(temp_3, axis=1)
        temp_5 = np.sqrt(temp_4)

        return self.weather_forecast[temp_5.index(max(temp_5))]

    @staticmethod
    def cull_dataset(coords):
        """
        As we currently have a limited number of API calls(60) every minute with the
            current Weather API, we must shrink the dataset significantly. As the
            OpenWeatherAPI models have a resolution of between 2.5 - 70 km, we will
            go for a resolution of 25km. Assuming we travel at 100km/h for 12 hours,
            1200 kilometres/25 = 48 API calls

        As the Google Maps API has a resolution of around 40m between points,
            we must cull at 625:1 (because 25,000m / 40m = 625)
        """

        return coords[::625]

    @staticmethod
    def calculate_path_distances(coords):
        """
        The coordinates are spaced quite tightly together, and they capture the
        features of the road. So, the lines between every pair of adjacent
        coordinates can be treated like a straight line, and the distances can
        thus be obtained.

        :param coords: A NumPy array [n][latitude, longitude]

        :returns path_distances: a NumPy array [n-1][distances],
        """

        # TODO: can simplify this using np.diff()
        offset = np.roll(coords, (1, 1))

        # get the latitude and longitude differences, in radians
        diff = (coords - offset)[1:] * np.pi / 180
        diff_lat, diff_lng = np.split(diff, 2, axis=1)
        diff_lat = np.squeeze(diff_lat)
        diff_lng = np.squeeze(diff_lng)

        # get the mean latitude for every latitude, in radians
        mean_lat = ((coords + offset)[1:, 0] * np.pi / 180) / 2
        cosine_mean_lat = np.cos(mean_lat)

        # multiply the latitude difference with the cosine_mean_latitude
        diff_lng_adjusted = cosine_mean_lat * diff_lng

        # square, sum and square-root
        square_lat = np.square(diff_lat)
        square_lng = np.square(diff_lng_adjusted)
        square_sum = square_lat + square_lng

        path_distances = EARTH_RADIUS * np.sqrt(square_sum)

        return path_distances

    @staticmethod
    def get_array_directional_wind_speed(vehicle_bearings, wind_speeds, wind_directions):
        """
        Returns the array of wind speed in m/s, in the direction opposite to the 
            bearing of the vehicle

        vehicle_bearings: (float[N]) The azimuth angles that the vehicle in, in degrees
        wind_speeds: (float[N]) The absolute speeds in m/s
        wind_directions: (float[N]) The azimuth angle of the wind, in degrees

        Returns: The wind speeds in the direction opposite to the bearing of the vehicle
        """

        # wind is 90 degrees, car is 90 degrees. cos(0) = 1. max wind speed opposite of car
        # wind is 90 degrees, car is 180 degrees. cos(pi) = -1. max wind speed opposite of car
        return wind_speeds * (np.cos(np.radians(wind_directions - vehicle_bearings)))

    @staticmethod
    def get_weather_advisory(weather_id):
        """
        Returns a string indicating the type of weather to expect, from the standardized
            weather code passed as a parameter

        https://openweathermap.org/weather-conditions#Weather-Condition-Codes-2
        """

        if 200 <= weather_id < 300:
            return "Thunderstorm"
        elif 300 <= weather_id < 500:
            return "Drizzle"
        elif 500 <= weather_id < 600:
            return "Rain"
        elif 600 <= weather_id < 700:
            return "Snow"
        elif weather_id == 800:
            return "Clear"
        else:
            return "Unknown"


if __name__ == "__main__":
    google_api_key = "AIzaSyCPgIT_5wtExgrIWN_Skl31yIg06XGtEHg"

    origin_coord = np.array([39.0918, -94.4172])

    waypoints = np.array([[39.0379, -95.6764], [40.8838, -98.3734],
                          [41.8392, -103.7115], [42.8663, -106.3372], [42.8408, -108.7452],
                          [42.3224, -111.2973], [42.5840, -114.4703]])

    dest_coord = np.array([43.6142, -116.2080])

    gis = simulation.GIS(google_api_key, origin_coord, dest_coord, waypoints)
    route_coords = gis.get_path()

    weather_api_key = "51bb626fa632bcac20ccb67a2809a73b"

    weather = simulation.WeatherForecasts(weather_api_key, route_coords)<|MERGE_RESOLUTION|>--- conflicted
+++ resolved
@@ -191,17 +191,11 @@
 
         weather_forecast = np.zeros((num_coords, time_length, 9))
 
-<<<<<<< HEAD
         with tqdm(total=len(coords), file=sys.stdout, desc="Calling OpenWeatherAPI") as pbar:
             for i, coord in enumerate(coords):
-                weather_forecast[i] = self.get_coord_weather_forecast(coord, weather_data_frequency)
+                weather_forecast[i] = self.get_coord_weather_forecast(coord, weather_data_frequency, duration)
                 pbar.update(1)
         print()
-=======
-        for i, coord in enumerate(coords):
-            weather_forecast[i] = self.get_coord_weather_forecast(coord, weather_data_frequency, duration)
-            print(f"Called OpenWeatherAPI {i} time(s) on coordinates: {coord}")
->>>>>>> f5c6cf5b
 
         return weather_forecast
 
