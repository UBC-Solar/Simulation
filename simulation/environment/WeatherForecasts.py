"""
A class to extract local and path weather predictions such as wind_speed, 
    wind_direction, cloud_cover and weather type
"""
import json
import numpy as np
import os
import requests
import logging

from simulation.cache.weather import weather_directory
from simulation.common import helpers, constants

import rust_simulation


class WeatherForecasts:
    """
    Class that gathers weather data and performs calculations on it to allow the implementation of weather phenomenon
    such as changes in wind speeds and cloud cover in the simulation.

    Attributes:
        api_key (string): key that allows us to gather data from OpenWeatherAPI
        coords (NumPy array [N][lat, long]): a list of N coordinates for which to gather weather forecasts for
        origin_coord (NumPy array [lat, long]): the starting coordinate
        dest_coord (NumPy array [lat, long]): the ending coordinate
        last_updated_time (int): value that tells us the starting time after which we have weather data available

        weather_forecast (NumPy array [N][T][9]): array that stores the complete weather forecast data. N represents the
            number of coordinates, T represents time length which differs depending on the `weather_data_frequency`
            argument ("current" -> T = 1 ; "hourly" -> T = 24 ; "daily" -> T = 8). The last 9 represents the number of
            weather forecast fields available. These are: (latitude, longitude, dt (UNIX time), timezone_offset
            (in seconds), dt + timezone_offset (local time), wind_speed, wind_direction, cloud_cover, description_id)
    """

<<<<<<< HEAD
    def __init__(self, api_key, coords, race_type, golang=False, library=None, origin_coord=None, hash_key=None):
=======
    def __init__(self, api_key, coords, duration, race_type, weather_data_frequency="daily",
                 force_update=False, origin_coord=None, hash_key=None):
>>>>>>> def102d7
        """

        Initializes the instance of a WeatherForecast class

        :param api_key: A personal OpenWeatherAPI key to access weather forecasts
        :param origin_coord: A NumPy array of a single [latitude, longitude]
        :param coords: A NumPy array of [latitude, longitude]
<<<<<<< HEAD
        :param golang: boolean determining whether to use faster GoLang implementations when available
=======
        :param weather_data_frequency: Influences what resolution weather data is requested, must be one of
            "current", "hourly", or "daily"
        :param duration: amount of time simulated (in hours)
        :param force_update: if true, weather cache data is updated by calling the OpenWeatherAPI
>>>>>>> def102d7
        :param hash_key: key used to identify cached data as valid for a Simulation model

        """
        self.race_type = race_type
        self.api_key = api_key
        self.last_updated_time = -1

        if origin_coord is not None:
            self.origin_coord = np.array(origin_coord)
        else:
            self.origin_coord = coords[0]
        self.dest_coord = coords[-1]

        assert race_type in ["ASC", "FSGP"]

        if self.race_type == "ASC":
            self.coords = coords[::constants.REDUCTION_FACTOR]
            weather_file = weather_directory / "weather_data.npz"
        else:
            self.coords = np.array([coords[0], coords[-1]])
            weather_file = weather_directory / "weather_data_FSGP.npz"

        # if the file exists, load path from file
        if os.path.isfile(weather_file):
            with np.load(weather_file) as weather_data:
                if weather_data['hash'] == hash_key:

                    print("Previous weather save file is being used...\n")

                    self.weather_forecast = weather_data['weather_forecast']

                    start_time_unix = self.weather_forecast[0, 0, 2]
                    end_time_unix = self.weather_forecast[0, -1, 2]
                    start_time = helpers.date_from_unix_timestamp(start_time_unix)
                    end_time = helpers.date_from_unix_timestamp(end_time_unix)

                    print("----- Weather save file information -----\n")
                    print(f"--- Data time range ---")
                    print(f"Start time (UTC)f: {start_time} [{start_time_unix:.0f}]\n"
                          f"End time (UTC): {end_time} [{end_time_unix:.0f}]\n")

                    print("--- Array information ---")
                    for key in weather_data:
                        print(f"> {key}: {weather_data[key].shape}")
        else:
            logging.error("Update API cache by calling CacheAPI.py , Exiting simulation...\n")

            exit()

        self.last_updated_time = self.weather_forecast[0, 0, 2]

    def calculate_closest_weather_indices(self, cumulative_distances):
        """

        :param np.ndarray cumulative_distances: NumPy Array representing cumulative distances theoretically achievable for a given input speed array
        :returns: array of the closest weather indices.
        :rtype: np.ndarray

        """

        """
        IMPORTANT: we only have weather coordinates for a discrete set of coordinates. However, the car could be at any
        coordinate in between these available weather coordinates. We need to figure out what coordinate the car is at
        at each timestep and then we can figure out the full weather forecast at each timestep.

        For example, imagine the car is at some coordinate (10, 20). Further imagine that we have a week's worth of
        weather forecasts for the following five coordinates: (5, 4), (11, 19), (20, 30), (40, 30), (0, 60). Which
        set of weather forecasts should we choose? Well, we should choose the (11, 19) one since our coordinate
        (10, 20) is closest to (11, 19). This is what the following code is accomplishing. However, it is not dealing
        with the coordinates directly but rather is dealing with the distances between the coordinates. 

        Furthermore, once we have chosen a week's worth of weather forecasts for a specific coordinate, we must isolate
        a single weather forecast depending on what time the car is at the coordinate (10, 20). That is the job of the
        `get_weather_forecast_in_time()` method.
        
        """

        # if racing FSGP, there is no need for distance calculations. We will return only the origin coordinate
        # This characterizes the weather at every point along the FSGP tracks
        # with the weather at a single coordinate on the track, which is great for reducing the API calls and is a
        # reasonable assumption to make for FSGP only.
        if self.race_type == "FSGP":
            result = np.zeros_like(cumulative_distances, dtype=int)
            return result

        # a list of all the coordinates that we have weather data for
        weather_coords = self.weather_forecast[:, 0, 0:2]

        # distances between all the coordinates that we have weather data for
        weather_path_distances = helpers.calculate_path_distances(weather_coords)
        cumulative_weather_path_distances = np.cumsum(weather_path_distances)

        # makes every even-index element negative, this allows the use of np.diff() to calculate the sum of consecutive
        # elements
        cumulative_weather_path_distances[::2] *= -1

        # contains the average distance between two consecutive elements in the cumulative_weather_path_distances array
        average_distances = np.abs(np.diff(cumulative_weather_path_distances) / 2)

        return rust_simulation.closest_weather_indices_loop(cumulative_distances, average_distances)

    def python_calculate_closest_weather_indices(self, cumulative_distances, average_distances):
        """

        Python implementation of calculate_closest_weather_indices. See parent function for documentation details.

        """

        current_coordinate_index = 0
        result = []

        for distance in np.nditer(cumulative_distances):

            # makes sure the current_coordinate_index does not exceed its maximum value
            if current_coordinate_index > len(average_distances) - 1:
                current_coordinate_index = len(average_distances) - 1

            if distance > average_distances[current_coordinate_index]:
                current_coordinate_index += 1
                if current_coordinate_index > len(average_distances) - 1:
                    current_coordinate_index = len(average_distances) - 1

            result.append(current_coordinate_index)

        return np.array(result)

    @staticmethod
    def python_calculate_closest_timestamp_indices(unix_timestamps, dt_local_array):
        """

        Python implementation to find the indices of the closest timestamps in dt_local_array and package them into a NumPy Array

        :param np.ndarray unix_timestamps: NumPy Array (float[N]) of unix timestamps of the vehicle's journey
        :param np.ndarray dt_local_array: NumPy Array (float[N]) of local times, represented as unix timestamps
        :returns: NumPy Array of (int[N]) containing closest timestamp indices used by get_weather_forecast_in_time
        :rtype: np.ndarray

        """
        closest_time_stamp_indices = []
        for unix_timestamp in unix_timestamps:
            unix_timestamp_array = np.full_like(dt_local_array, fill_value=unix_timestamp)
            differences = np.abs(unix_timestamp_array - dt_local_array)
            minimum_index = np.argmin(differences)
            closest_time_stamp_indices.append(minimum_index)

        return np.asarray(closest_time_stamp_indices, dtype=np.int32)

    def get_weather_forecast_in_time(self, indices, unix_timestamps):
        """

        Takes in an array of indices of the weather_forecast array, and an array of timestamps. Uses those to figure out
        what the weather forecast is at each time step being simulated.

        we only have weather at discrete timestamps. The car however can be in any timestamp in
        between. Therefore, we must be able to choose the weather timestamp that is closest to the one that the car is in
        so that we can more accurately determine the weather experienced by the car at that timestamp.

        For example, imagine the car is at some coordinate (x,y) at timestamp 100. Imagine we know the weather forecast
        at (x,y) for five different timestamps: 0, 30, 60, 90, and 120. Which weather forecast should we
        choose? Clearly, we should choose the weather forecast at 90 since it is the closest to 100. That's what the
        below code is accomplishing.

        :param np.ndarray indices: (int[N]) coordinate indices of self.weather_forecast
        :param np.ndarray unix_timestamps: (int[N]) unix timestamps of the vehicle's journey
        :returns:
            - A NumPy array of size [N][9]
            - [9] (latitude, longitude, unix_time, timezone_offset, unix_time_corrected, wind_speed, wind_direction,
                        cloud_cover, precipitation, description):
        :rtype: np.ndarray

        """

        return rust_simulation.weather_in_time(unix_timestamps.astype(np.int64), indices, self.weather_forecast)

    def python_get_weather_in_time(self, unix_timestamps, indices):
        full_weather_forecast_at_coords = self.weather_forecast[indices]
        dt_local_array = full_weather_forecast_at_coords[0, :, 4]

        temp_0 = np.arange(0, full_weather_forecast_at_coords.shape[0])
        closest_timestamp_indices = self.python_calculate_closest_timestamp_indices(unix_timestamps, dt_local_array)

        return full_weather_forecast_at_coords[temp_0, closest_timestamp_indices]

    @staticmethod
    def get_array_directional_wind_speed(vehicle_bearings, wind_speeds, wind_directions):
        """

        Returns the array of wind speed in m/s, in the direction opposite to the 
            bearing of the vehicle


        :param np.ndarray vehicle_bearings: (float[N]) The azimuth angles that the vehicle in, in degrees
        :param np.ndarray wind_speeds: (float[N]) The absolute speeds in m/s
        :param np.ndarray wind_directions: (float[N]) The wind direction in the meteorlogical convention. To convert from meteorlogical convention to azimuth angle, use (x + 180) % 360
        :returns: The wind speeds in the direction opposite to the bearing of the vehicle
        :rtype: np.ndarray
        
        """

        # wind direction is 90 degrees meteorological, so it is 270 degrees azimuthal. car is 90 degrees
        #   cos(90 - 90) = cos(0) = 1. Wind speed is moving opposite to the car,
        # car is 270 degrees, cos(90-270) = -1. Wind speed is in direction of the car.
        return wind_speeds * (np.cos(np.radians(wind_directions - vehicle_bearings)))

    @staticmethod
    def get_weather_advisory(weather_id):
        """

        Returns a string indicating the type of weather to expect, from the standardized
            weather code passed as a parameter

        https://openweathermap.org/weather-conditions#Weather-Condition-Codes-2
        :param int weather_id: Weather ID
        :return: type of weather advisory
        :rtype: str

        """

        if 200 <= weather_id < 300:
            return "Thunderstorm"
        elif 300 <= weather_id < 500:
            return "Drizzle"
        elif 500 <= weather_id < 600:
            return "Rain"
        elif 600 <= weather_id < 700:
            return "Snow"
        elif weather_id == 800:
            return "Clear"
        else:
            return "Unknown"


if __name__ == "__main__":
    pass<|MERGE_RESOLUTION|>--- conflicted
+++ resolved
@@ -11,7 +11,7 @@
 from simulation.cache.weather import weather_directory
 from simulation.common import helpers, constants
 
-import rust_simulation
+import core
 
 
 class WeatherForecasts:
@@ -32,13 +32,8 @@
             weather forecast fields available. These are: (latitude, longitude, dt (UNIX time), timezone_offset
             (in seconds), dt + timezone_offset (local time), wind_speed, wind_direction, cloud_cover, description_id)
     """
-
-<<<<<<< HEAD
-    def __init__(self, api_key, coords, race_type, golang=False, library=None, origin_coord=None, hash_key=None):
-=======
     def __init__(self, api_key, coords, duration, race_type, weather_data_frequency="daily",
                  force_update=False, origin_coord=None, hash_key=None):
->>>>>>> def102d7
         """
 
         Initializes the instance of a WeatherForecast class
@@ -46,14 +41,10 @@
         :param api_key: A personal OpenWeatherAPI key to access weather forecasts
         :param origin_coord: A NumPy array of a single [latitude, longitude]
         :param coords: A NumPy array of [latitude, longitude]
-<<<<<<< HEAD
-        :param golang: boolean determining whether to use faster GoLang implementations when available
-=======
         :param weather_data_frequency: Influences what resolution weather data is requested, must be one of
             "current", "hourly", or "daily"
         :param duration: amount of time simulated (in hours)
         :param force_update: if true, weather cache data is updated by calling the OpenWeatherAPI
->>>>>>> def102d7
         :param hash_key: key used to identify cached data as valid for a Simulation model
 
         """
@@ -153,7 +144,7 @@
         # contains the average distance between two consecutive elements in the cumulative_weather_path_distances array
         average_distances = np.abs(np.diff(cumulative_weather_path_distances) / 2)
 
-        return rust_simulation.closest_weather_indices_loop(cumulative_distances, average_distances)
+        return core.closest_weather_indices_loop(cumulative_distances, average_distances)
 
     def python_calculate_closest_weather_indices(self, cumulative_distances, average_distances):
         """
@@ -226,7 +217,7 @@
 
         """
 
-        return rust_simulation.weather_in_time(unix_timestamps.astype(np.int64), indices, self.weather_forecast)
+        return core.weather_in_time(unix_timestamps.astype(np.int64), indices, self.weather_forecast)
 
     def python_get_weather_in_time(self, unix_timestamps, indices):
         full_weather_forecast_at_coords = self.weather_forecast[indices]
