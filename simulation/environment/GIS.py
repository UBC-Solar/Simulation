import datetime
import os
import json
import logging
import math
import numpy as np
import sys

from simulation.cache.route import route_directory
from simulation.common import helpers, ASC, FSGP, BrightSide
from simulation.config import config_directory
from dotenv import load_dotenv
from tqdm import tqdm
from sklearn.neighbors import BallTree
from math import radians
<<<<<<< HEAD
from xml.dom import minidom


class GIS:
    def __init__(self, api_key, origin_coord, dest_coord, waypoints, race_type, golang, library=None,
                 current_coord=None, temp_flag=False, hash_key=None):
=======
import rust_simulation


class GIS:
    def __init__(self, api_key, origin_coord, dest_coord, waypoints, race_type,
                 force_update=False, current_coord=None, temp_flag=False, hash_key=None):
>>>>>>> def102d7
        """

        Initialises a GIS (geographic location system) object. This object is responsible for getting the
        simulation's planned route from the Google Maps API and performing operations on the received data.

        :param api_key: API key that allows access to the Google Maps API
        :param origin_coord: NumPy array containing the start coordinate (lat, long) of the planned travel route
        :param dest_coord: NumPy array containing the end coordinate (lat, long) of the planned travel route
        :param waypoints: NumPy array containing the route waypoints to travel through during simulation
        :param race_type: String ("FSGP" or "ASC") stating which race is being simulated
<<<<<<< HEAD
        :param golang: boolean determining whether to use faster GoLang implementations when available
=======
        :param force_update: this argument allows you to update the cached route data by calling the Google Maps API.
>>>>>>> def102d7
        :param hash_key: key used to identify cached data as valid for a Simulation model

        """

        self.api_key = api_key

        self.current_index = 0
        self.distance_remainder = 0

        self.origin_coord = origin_coord
        self.dest_coord = dest_coord
        self.current_coord = current_coord
        self.waypoints = waypoints
        self.race_type = race_type

        # path to file storing the route and elevation NumPy arrays
        if self.race_type == "FSGP":
            route_file = route_directory / "route_data_FSGP.npz"
        else:
            route_file = route_directory / "route_data.npz"

        # if the file exists, load path from file
        if os.path.isfile(route_file):
            with np.load(route_file) as route_data:
                if route_data['hash'] == hash_key:

                    print("Previous route save file is being used...\n")

                    print("----- Route save file information -----")
                    for key in route_data:
                        print(f"> {key}: {route_data[key].shape}")

                    self.path = route_data['path']
                    self.launch_point = route_data['path'][0]
                    self.path_elevations = route_data['elevations']
                    self.path_time_zones = route_data['time_zones']
                    self.speed_limits = route_data['speed_limits']

                    if current_coord is not None:
                        if not np.array_equal(current_coord, origin_coord):
                            logging.warning("Current position is not origin position. Modifying path data.\n")

                            # We need to find the closest coordinate along the path to the vehicle position
                            current_coord_index = GIS.find_closest_coordinate_index(current_coord, self.path)

                            # All coords before the current coordinate should be discarded
                            self.path = self.path[current_coord_index:]
                            self.path_elevations = self.path_elevations[current_coord_index:]
                            self.path_time_zones = self.path_time_zones[current_coord_index:]
        else:
            logging.warning("Route save file does not exist.\n")
            logging.error("Update API cache by calling CacheAPI.py , Exiting simulation...\n")

            exit()

        self.path_distances = helpers.calculate_path_distances(self.path)
        self.path_gradients = helpers.calculate_path_gradients(self.path_elevations, self.path_distances)

    @staticmethod
    def process_KML_file(route_file):
        """

        Load the FSGP Track from a KML file exported from a Google Earth project.

        Ensure to follow guidelines enumerated in this directory's `README.md` when creating and
        loading new route files.

        :return: Array of N coordinates (latitude, longitude) in the shape [N][2].
        """
        with open(route_file) as f:
            data = minidom.parse(f)
            kml_coordinates = data.getElementsByTagName("coordinates")[0].childNodes[0].data
            coordinates: np.ndarray = np.array(helpers.parse_coordinates_from_kml(kml_coordinates))

            # Google Earth exports coordinates in order longitude, latitude, when we want the opposite
            return np.roll(coordinates, 1, axis=1)

    def calculate_closest_gis_indices(self, cumulative_distances):
        """

        Takes in an array of point distances from starting point, returns a list of
        self.path indices of coordinates which have a distance from the starting point
        closest to the point distances.

        :param np.ndarray cumulative_distances: (float[N]) array of distances, where cumulative_distances[x] > cumulative_distances[x-1]
        :returns: (float[N]) array of indices of path
        :rtype: np.ndarray

        """

        path_distances = self.path_distances.copy()
        cumulative_path_distances = np.cumsum(path_distances)
        cumulative_path_distances[::2] *= -1
        average_distances = np.abs(np.diff(cumulative_path_distances) / 2)


        return rust_simulation.closest_gis_indices_loop(cumulative_distances, average_distances)

    def python_calculate_closest_gis_indices(self, cumulative_distances, average_distances):
        """

        Python implementation of golang_calculate_closest_gis_indices (now removed). See parent function for documentation details.

        """

        current_coordinate_index = 0
        result = []

        with tqdm(total=len(cumulative_distances), file=sys.stdout, desc="Calculating closest GIS indices") as pbar:
            for distance in np.nditer(cumulative_distances):
                if distance > average_distances[current_coordinate_index]:
                    if current_coordinate_index > len(average_distances) - 1:
                        current_coordinate_index = len(average_distances) - 1
                    else:
                        current_coordinate_index += 1
                        if current_coordinate_index > len(average_distances) - 1:
                            current_coordinate_index = len(average_distances) - 1

                result.append(current_coordinate_index)

                pbar.update(1)

        return np.array(result)

    # ----- Getters -----
    def get_time_zones(self, gis_indices):
        """

        Takes in an array of path indices, returns the time zone at each index

        :param np.ndarray gis_indices: (float[N]) array of path indices
        :returns: (float[N]) array of time zones in seconds
        :rtype: np.ndarray

        """

        return self.path_time_zones[gis_indices]

    def get_gradients(self, gis_indices):
        """

        Takes in an array of path indices, returns the road gradient at each index

        :param np.ndarray gis_indices: (float[N]) array of path indices
        :returns: (float[N]) array of road gradients
        :rtype np.ndarray:

        """

        return self.path_gradients[gis_indices]

    def get_path(self):
        """
        Returns all N coordinates of the path in a NumPy array
        [N][latitude, longitude]

        :rtype: np.ndarray

        """

        return self.path

    def get_path_elevations(self):
        """

        Returns all N elevations of the path in a NumPy array
        [N][elevation]

        :rtype: np.ndarray

        """

        return self.path_elevations

    def get_path_distances(self):
        """

        Returns all N-1 distances of the path in a NumPy array
        [N-1][elevation]

        :rtype: np.ndarray

        """

        return self.path_distances

    def get_path_gradients(self):
        """

        Returns all N-1 gradients of a path in a NumPy array
        [N-1][gradient]

        :rtype: np.ndarray

        """

        return self.path_gradients

    # ----- Path calculation functions -----
    def calculate_path_min_max(self):  # DEPRECATED
        logging.warning(f"Using deprecated function 'calculate_path_min_max()'!")
        min_lat, min_long = self.path.min(axis=0)
        max_lat, max_long = self.path.max(axis=0)
        return [min_long, min_lat, max_long, max_lat]

    def calculate_current_heading_array(self):
        """

        Calculates the bearing of the vehicle between consecutive points
        https://www.movable-type.co.uk/scripts/latlong.html

        :returns: array of bearings
        :rtype: np.ndarray

        """
        bearing_array = np.zeros(len(self.path))

        for index in range(0, len(self.path) - 1):
            coord_1 = np.radians(self.path[index])
            coord_2 = np.radians(self.path[index + 1])

            y = math.sin(coord_2[1] - coord_1[1]) \
                * math.cos(coord_2[0])

            x = math.cos(coord_1[0]) \
                * math.sin(coord_2[0]) \
                - math.sin(coord_1[0]) \
                * math.cos(coord_2[0]) \
                * math.cos(coord_2[1] - coord_1[1])

            theta = math.atan2(y, x)

            bearing_array[index] = ((theta * 180) / math.pi + 360) % 360

        bearing_array[-1] = bearing_array[-2]

        return bearing_array

    def update_vehicle_position(self, incremental_distance):
        """

        Returns the closest coordinate to the current coordinate

        :param float incremental_distance: distance in m covered in the latest tick
        :returns: The new index of the vehicle
        :rtype: int
        """

        additional_distance = self.distance_remainder + incremental_distance

        # while the index of position can still be advanced
        while additional_distance > 0:
            # subtract contributions from every new index
            additional_distance = additional_distance - self.path_distances[self.current_index]

            # advance the index
            self.current_index = self.current_index + 1

        # backtrack a bit
        self.distance_remainder = additional_distance + self.path_distances[self.current_index - 1]
        self.current_index = self.current_index - 1

        return self.current_index

    @staticmethod
    def calculate_vector_square_magnitude(vector):
        """

        Calculate the square magnitude of an input vector. Must be one-dimensional.

        :param np.ndarray vector: NumPy array[N] representing a vector[N]
        :return: square magnitude of the input vector
        :rtype: float

        """

        return sum(i ** 2 for i in vector)

    @staticmethod
    def find_closest_coordinate_index(current_coord, path):
        """

        Returns the closest coordinate to current_coord in path

        :param np.ndarray current_coord: A NumPy array[N] representing a N-dimensional vector
        :param np.ndarray path: A NumPy array[M][N] of M coordinates which should be N-dimensional vectors
        :returns: index of the closest coordinate.
        :rtype: int

        """

        to_current_coord_from_path = np.abs(path - current_coord)
        distances_from_current_coord = np.zeros(len(to_current_coord_from_path))
        for i in range(len(to_current_coord_from_path)):
            # As we just need the minimum, using square magnitude will save performance
            distances_from_current_coord[i] = GIS.calculate_vector_square_magnitude(to_current_coord_from_path[i])

        return distances_from_current_coord.argmin()


if __name__ == "__main__":
    load_dotenv()
    google_api_key = os.environ.get("GOOGLE_MAPS_API_KEY")

    simulation_duration = 1 * 60 * 60

    origin_coord = np.array([38.9281815, -95.6770217])
    dest_coord = np.array([38.9282115, -95.6770268])
    waypoints = np.array([
        [38.9221906, -95.6762981],
        [38.9217086, -95.6767896], [38.9189926, -95.6753145], [38.9196768, -95.6724799],
        [38.9196768, -95.6724799], [38.9247448, -95.6714528], [38.9309102, -95.6749362],
        [38.928188, -95.6770129]
    ])

    locationSystem = GIS(api_key=google_api_key, origin_coord=origin_coord, dest_coord=dest_coord, waypoints=waypoints,
                         race_type="FSGP")

    locationSystem.tile_route(simulation_duration=simulation_duration)

    # path = locationSystem.get_path()
    # print(path)<|MERGE_RESOLUTION|>--- conflicted
+++ resolved
@@ -13,21 +13,13 @@
 from tqdm import tqdm
 from sklearn.neighbors import BallTree
 from math import radians
-<<<<<<< HEAD
 from xml.dom import minidom
-
-
-class GIS:
-    def __init__(self, api_key, origin_coord, dest_coord, waypoints, race_type, golang, library=None,
-                 current_coord=None, temp_flag=False, hash_key=None):
-=======
-import rust_simulation
+import core
 
 
 class GIS:
     def __init__(self, api_key, origin_coord, dest_coord, waypoints, race_type,
                  force_update=False, current_coord=None, temp_flag=False, hash_key=None):
->>>>>>> def102d7
         """
 
         Initialises a GIS (geographic location system) object. This object is responsible for getting the
@@ -38,11 +30,7 @@
         :param dest_coord: NumPy array containing the end coordinate (lat, long) of the planned travel route
         :param waypoints: NumPy array containing the route waypoints to travel through during simulation
         :param race_type: String ("FSGP" or "ASC") stating which race is being simulated
-<<<<<<< HEAD
-        :param golang: boolean determining whether to use faster GoLang implementations when available
-=======
         :param force_update: this argument allows you to update the cached route data by calling the Google Maps API.
->>>>>>> def102d7
         :param hash_key: key used to identify cached data as valid for a Simulation model
 
         """
@@ -139,7 +127,7 @@
         average_distances = np.abs(np.diff(cumulative_path_distances) / 2)
 
 
-        return rust_simulation.closest_gis_indices_loop(cumulative_distances, average_distances)
+        return core.closest_gis_indices_loop(cumulative_distances, average_distances)
 
     def python_calculate_closest_gis_indices(self, cumulative_distances, average_distances):
         """
