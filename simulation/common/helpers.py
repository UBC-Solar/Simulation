<<<<<<< HEAD
=======
import array as arr
>>>>>>> b442ec42
import ctypes
import datetime
import functools
import time as timer
from math import radians
import array as arr

import numpy as np
import pandas as pd
import plotly.express as px
from bokeh.layouts import gridplot
from bokeh.models import HoverTool
from bokeh.palettes import Bokeh8
from bokeh.plotting import figure, show, output_file
from matplotlib import pyplot as plt
from sklearn.neighbors import BallTree

from simulation.common import constants

from sklearn.neighbors import BallTree
from math import radians

"""
Description: contains the simulation's helper functions.
"""


def timeit(func):
    @functools.wraps(func)
    def wrapper_timer(*args, **kwargs):
        print(f">>> Running {func.__name__!r}... \n")
        start = timer.perf_counter()
        value = func(*args, **kwargs)
        stop = timer.perf_counter()
        run_time = stop - start
        print(f"Finished {func.__name__!r} in {run_time:.3f}s. \n")
        return value

    return wrapper_timer


def date_from_unix_timestamp(unix_timestamp):
    """

    Args:
        unix_timestamp: A unix timestamp

    Returns: A string of the UTC representation of the UNIX timestamp in the format Y-m-d H:M:S

    """
    return datetime.datetime.utcfromtimestamp(unix_timestamp).strftime('%Y-%m-%d %H:%M:%S')


def check_for_non_consecutive_zeros(array, verbose=False):
    zeroed_indices = np.where(array == 0)[0]

    if len(zeroed_indices) == 0:
        if verbose:
            print("No zeroes found in the array!")
        return -1

    zeroed_indices_diff = np.diff(zeroed_indices)

    if np.max(zeroed_indices_diff) == 1 and np.min(zeroed_indices_diff) == 1:
        if verbose:
            print("Only consecutive zeroes found!")
        return False
    else:
        if verbose:
            print("Non-consecutive zeroes found!")
        return True


def reshape_and_repeat(input_array, reshape_length):
    if input_array.size >= reshape_length:
        print(f"Input array of shape {input_array.shape} was not reshaped\n")
        return input_array
    else:
        quotient_remainder_tuple = divmod(reshape_length, input_array.size)
        temp = np.repeat(input_array, quotient_remainder_tuple[0])
        result = np.append(temp, np.repeat(temp[-1], quotient_remainder_tuple[1]))

        print(f"Reshaped input array from {input_array.shape} to {result.shape}\n")
        return result


def add_acceleration(input_array, acceleration):
    """
    Takes in the speed array with sudden speed changes and an acceleration scalar,
    return a speed array with constant acceleration / deceleration
    :param input_array: (int[N]) input speed array (km/h)
    :param acceleration: (int) acceleration (km/h^2)
    :return:speed array with acceleration (int[N])
    """

    input_array = input_array.astype(float)
    array_diff = np.diff(input_array)
    array_index = np.where(array_diff != 0)

    # acceleration per second (kmh/s)
    acceleration = abs(acceleration) / 3600

    for i in array_index[0]:
        # check if accelerate or decelerate
        if array_diff[i] > 0:
            while input_array[i] < input_array[i + 1] and i + 1 < len(input_array) - 1:
                # print("i'm stuck in this if while loop")
                input_array[i + 1] = input_array[i] + acceleration
                i += 1

        else:
            while input_array[i] > input_array[i + 1] and i + 1 < len(input_array) - 1:
                # print("i'm stuck in this else while loop")
                input_array[i + 1] = input_array[i] - acceleration
                i += 1

    return input_array


def hour_from_unix_timestamp(unix_timestamp):
    val = datetime.datetime.utcfromtimestamp(unix_timestamp)
    return val.hour


def adjust_timestamps_to_local_times(timestamps, starting_drive_time, time_zones):
    """
    Takes in the timestamps of the vehicle's driving duration, starting drive time, and a list of time zones,
        returns the local times at each point

    :param timestamps: (int[N]) timestamps starting from 0, in seconds
    :param starting_drive_time: (int[N]) local time that the car was start to be driven in UNIX time (Daylight Saving included)
    :param time_zones: (int[N])
    """

    return np.array(timestamps + starting_drive_time - (time_zones[0] - time_zones), dtype=np.uint64)


def calculate_path_distances(coords):
    """
    The coordinates are spaced quite tightly together, and they capture the
    features of the road. So, the lines between every pair of adjacent
    coordinates can be treated like a straight line, and the distances can
    thus be obtained.

    :param coords: A NumPy array [n][latitude, longitude]

    :returns path_distances: a NumPy array [n-1][distances],
    """

    offset = np.roll(coords, (1, 1))

    # get the latitude and longitude differences, in radians
    diff = (coords - offset)[1:] * np.pi / 180
    diff_lat, diff_lng = np.split(diff, 2, axis=1)
    diff_lat = np.squeeze(diff_lat)
    diff_lng = np.squeeze(diff_lng)

    # get the mean latitude for every latitude, in radians
    mean_lat = ((coords + offset)[1:, 0] * np.pi / 180) / 2
    cosine_mean_lat = np.cos(mean_lat)

    # multiply the latitude difference with the cosine_mean_latitude
    diff_lng_adjusted = cosine_mean_lat * diff_lng

    # square, sum and square-root
    square_lat = np.square(diff_lat)
    square_lng = np.square(diff_lng_adjusted)
    square_sum = square_lat + square_lng

    path_distances = constants.EARTH_RADIUS * np.sqrt(square_sum)

    return path_distances


def get_array_directional_wind_speed(vehicle_bearings, wind_speeds, wind_directions):
    """
    Returns the array of wind speed in m/s, in the direction opposite to the
        bearing of the vehicle

    vehicle_bearings: (float[N]) The azimuth angles that the vehicle in, in degrees
    wind_speeds: (float[N]) The absolute speeds in m/s
    wind_directions: (float[N]) The wind direction in the meteorlogical convention. To convert from
        meteorlogical convention to azimuth angle, use (x + 180) % 360

    Returns: The wind speeds in the direction opposite to the bearing of the vehicle
    """

    # wind direction is 90 degrees meteorlogical, so it is 270 degrees azimuthal. car is 90 degrees
    #   cos(90 - 90) = cos(0) = 1. Wind speed is moving opposite to the car,
    # car is 270 degrees, cos(90-270) = -1. Wind speed is in direction of the car.
    return wind_speeds * (np.cos(np.radians(wind_directions - vehicle_bearings)))


def get_day_of_year(day, month, year):
    """
        Calculates the day of the year, given the day, month and year.

        day, month, year: self explanatory

        Day refers to a number representing the n'th day of the year. So, Jan 1st will be the 1st day of the year
        """

    return (datetime.date(year, month, day) -
            datetime.date(year, 1, 1)).days + 1


def calculate_declination_angle(day_of_year):
    """
    Calculates the Declination Angle of the Earth at a given day
    https://www.pveducation.org/pvcdrom/properties-of-sunlight/declination-angle

    day_of_year: The number of the day of the current year, with January 1
        being the first day of the year.

    Returns: The declination angle of the Earth relative to the Sun, in
        degrees
    """

    declination_angle = -23.45 * np.cos(np.radians((np.float_(360) / 365) *
                                                   (day_of_year + 10)))

    return declination_angle


# ----- Calculation of Apparent Solar Time -----

def calculate_eot_correction(day_of_year):
    """
    Approximates and returns the correction factor between the apparent
    solar time and the mean solar time

    day_of_year: The number of the day of the current year, with January 1
        being the first day of the year.

    Returns: The Equation of Time correction EoT in minutes, where
        Apparent Solar Time = Mean Solar Time + EoT
    """

    b = np.radians((np.float_(360) / 364) * (day_of_year - 81))

    eot = 9.87 * np.sin(2 * b) - 7.83 * np.cos(b) - 1.5 * np.sin(b)

    return eot


def calculate_LSTM(time_zone_utc):
    """
    Calculates and returns the LSTM, or Local Solar Time Meridian.
    https://www.pveducation.org/pvcdrom/properties-of-sunlight/solar-time

    time_zone_utc: The UTC time zone of your area in hours of UTC offset.

    Returns: The Local Solar Time Meridian in degrees
    """

    return 15 * time_zone_utc


def local_time_to_apparent_solar_time(time_zone_utc, day_of_year, local_time,
                                      longitude):
    """
    Converts between the local time to the apparent solar time and returns the apparent
    solar time.
    https://www.pveducation.org/pvcdrom/properties-of-sunlight/solar-time

    time_zone_utc: The UTC time zone of your area in hours of UTC offset.
    day_of_year: The number of the day of the current year, with January 1
        being the first day of the year.
    local_time: The local time in hours from midnight (Adjust for Daylight Savings)
    longitude: The longitude of a location on Earth

    note: If local time and time_zone_utc are both unadjusted for Daylight Savings, the
            calculation will end up just the same

    Returns: The Apparent Solar Time of a location, in hours from midnight
    """

    lstm = calculate_LSTM(time_zone_utc)
    eot = calculate_eot_correction(day_of_year)

    # local solar time
    lst = local_time + np.float_(longitude - lstm) / 15 + np.float_(eot) / 60

    return lst


def calculate_path_gradients(elevations, distances):
    """
    Get the approximate gradients of every point on the path.

    :param elevations: [N][elevations]
    :param distances: [N-1][distances]

    :returns gradients: [N-1][gradients]

    Note:
        - gradient > 0 corresponds to uphill
        - gradient < 0 corresponds to downhill
    """

    # subtract every next elevation with the previous elevation to
    # get the difference in elevation
    # [1 2 3 4 5]
    # [5 1 2 3 4] -
    # -------------
    #   [1 1 1 1]

    offset = np.roll(elevations, 1)
    delta_elevations = (elevations - offset)[1:]

    # Divide the difference in elevation to get the gradient
    # gradient > 0: uphill
    # gradient < 0: downhill

    gradients = delta_elevations / distances

    return gradients


def cull_dataset(coords):
    """
    As we currently have a limited number of API calls(60) every minute with the
        current Weather API, we must shrink the dataset significantly. As the
        OpenWeatherAPI models have a resolution of between 2.5 - 70 km, we will
        go for a resolution of 25km. Assuming we travel at 100km/h for 12 hours,
        1200 kilometres/25 = 48 API calls

    As the Google Maps API has a resolution of around 40m between points,
        we must cull at 625:1 (because 25,000m / 40m = 625)
    """

    return coords[::625]


def compute_elevation_angle_math(declination_angle, hour_angle, latitude):
    """
    Gets the two terms to calculate and return elevation angle, given the
    declination angle, hour angle, and latitude.

    This method separates the math part of the calculation from its caller
    method to optimize for numba compilation.

    declination_angle: The declination angle of the Earth relative to the Sun
    hour_angle: The hour angle of the sun in the sky

    Returns: The elevation angle in degrees
    """
    term_1 = np.sin(np.radians(declination_angle)) * \
             np.sin(np.radians(latitude))

    term_2 = np.cos(np.radians(declination_angle)) * \
             np.cos(np.radians(latitude)) * \
             np.cos(np.radians(hour_angle))

    elevation_angle = np.arcsin(term_1 + term_2)
    return np.degrees(elevation_angle)


def find_runs(x):
    """
    Method to identify runs of consecutive items in NumPy array
    Based on code from: user alimanfoo on https://gist.github.com/alimanfoo/c5977e87111abe8127453b21204c1065

    :returns a tuple of 3 NumPy arrays for (run_values, run_starts, run_lengths)
    Args:
        x: a 1D NumPy array3
    Throws: ValueError if array dimension is greater than 1

    Returns: a tuple of 3 NumPy arrays for (run_values, run_starts, run_lengths)
    """
    x = np.asanyarray(x)
    if x.ndim != 1:
        raise ValueError('only 1D array supported')
    n = x.shape[0]

    # handle empty array
    if n == 0:
        return np.array([]), np.array([]), np.array([])
    else:
        loc_run_start = np.empty(n, dtype=bool)
        loc_run_start[0] = True
        np.not_equal(x[:-1], x[1:], out=loc_run_start[1:])
        run_starts = np.nonzero(loc_run_start)[0]

        run_values = x[loc_run_start]

        run_lengths = np.diff(np.append(run_starts, n))

        return run_values, run_starts, run_lengths


def find_multi_index_runs(x):
    run_values, run_starts, run_lengths = find_runs(x)

    # Find where the run_lengths is greater than one
    multi_index_run_indices = np.where(run_lengths > 1)

    # Use these new indices to index the existing run_values, run_tarts, run_lengths.
    # This removes all the runs with length 1
    multi_index_run_starts = run_starts[multi_index_run_indices]
    multi_index_run_values = run_values[multi_index_run_indices]
    multi_index_run_lengths = run_lengths[multi_index_run_indices]

    return multi_index_run_values, multi_index_run_starts, multi_index_run_lengths


def apply_race_timing_constraints(speed_kmh, start_hour, simulation_duration, race_type, timestamps, verbose):
    """

    Args:
        speed_kmh: A NumPy array representing the speed at each timestamp in km/h
        start_hour: An integer representing the race's start hour
        simulation_duration: An integer representing simulation duration in seconds
        race_type: A string describing the race type. Must be one of "ASC" or "FSGP"
        timestamps: A NumPy array representing the timestamps for the simulated race
        verbose: A flag to show speed array modifications for debugging purposes

    Returns: constrained_speed_kmh, a speed array with race timing constraints applied to it, not_charge,
    a boolean array representing when the car can charge and when it cannot (1 = charge, 0 = not_charge)

    Raises: ValueError is race_type is not one of "ASC" or "FSGP"

    """

    # (Charge from 7am-9am and 6pm-8pm) for ASC - 13 Hours of Race Day, 9 Hours of Driving
    # (Charge from 8am-9am and 6pm-8pm) for FSGP

    simulation_hours = np.arange(start_hour, start_hour + simulation_duration / (60 * 60))

    simulation_hours_by_second = np.append(np.repeat(simulation_hours, 3600),
                                           start_hour + simulation_duration / (60 * 60)).astype(int)

    if race_type == "ASC":
        driving_time_boolean = [(simulation_hours_by_second % 24) <= 7, (simulation_hours_by_second % 24) >= 18]
    elif race_type == "FSGP":
        driving_time_boolean = [(simulation_hours_by_second % 24) <= 8, (simulation_hours_by_second % 24) >= 18]
    else:
        raise ValueError(f"Invalid race_type provided: \"{race_type}\". Must be one of \"ASC\" or \"FSGP\".")
    not_charge = np.invert(np.logical_or.reduce(driving_time_boolean))
    if verbose:
        plot_graph(timestamps=timestamps,
                   arrays_to_plot=[not_charge, speed_kmh],
                   array_labels=["not charge", "updated speed (km/h)"],
                   graph_title="not charge and speed")

    constrained_speed_kmh = np.logical_and(speed_kmh, not_charge) * speed_kmh

    return constrained_speed_kmh, not_charge


def plot_graph(timestamps, arrays_to_plot, array_labels, graph_title):
    """

        This is a utility function to plot out any set of NumPy arrays you pass into it using the Bokeh library.
        The precondition of this function is that the length of arrays_to_plot and array_labels are equal.

        This is because there be a 1:1 mapping of each entry of arrays_to_plot to array_labels such that:
            arrays_to_plot[n] has label array_labels[n]

        Another precondition of this function is that each of the arrays within arrays_to_plot also have the
        same length. This is each of them will share the same time axis.

        Args:
            timestamps: An array of timestamps for the race
            arrays_to_plot: An array of NumPy arrays to plot
            array_labels: An array of strings for the individual plot titles
            graph_title: A string that serves as the plot's main title

        Result:
            Produces a 3 x ceil(len(arrays_to_plot) / 3) plot

        """
    compress_constant = int(timestamps.shape[0] / 5000)

    for index, array in enumerate(arrays_to_plot):
        arrays_to_plot[index] = array[::compress_constant]

    figures = list()

    hover_tool = HoverTool()
    hover_tool.formatters = {"x": "datetime"}
    hover_tool.tooltips = [
        ("time", "$x"),
        ("data", "$y")
    ]

    for (index, data_array) in enumerate(arrays_to_plot):
        # create figures and put them in list
        figures.append(figure(title=array_labels[index], x_axis_label="Time (hr)",
                              y_axis_label=array_labels[index], x_axis_type="datetime"))

        # add line renderers to each figure
        figures[index].line(timestamps[::compress_constant] * 1000, data_array, line_color=Bokeh8[index],
                            line_width=2)

        figures[index].add_tools(hover_tool)

    grid = gridplot(figures, sizing_mode="scale_both", ncols=3, plot_height=200, plot_width=300)

    output_file(filename=graph_title + '.html', title=graph_title)

    show(grid)

    return


def route_visualization(coords, visible=True):
    """
    Takes in a list of coordinates and translates those points into a visualizable
    route using GeoPanda Library. It labels the starting point and draws a line
    connecting all the coordinate points
    :Param coords: A NumPy array [n][latitude, longitude]
    Outputs a window that visualizes the route with given coordinates
    """

    point_labels = [f"Point {str(i)}" for i in range(len(coords))]
    colours = [0 for _ in coords]
    sizes = [6 for _ in coords]
    latitudes = [c[0] for c in coords]
    longitudes = [c[1] for c in coords]

    zipped_data = list(zip(point_labels, latitudes, longitudes, colours, sizes))

    colour_hex = "#002145"
    solid_color_hex_continuous_scale = [colour_hex, colour_hex]

    dataframe = pd.DataFrame(zipped_data, columns=["Point", "Latitude", "Longitude", "Colour", "Size"])

    fig = px.scatter_mapbox(dataframe, lat="Latitude", lon="Longitude", color="Colour",
                            hover_name=point_labels, color_continuous_scale=solid_color_hex_continuous_scale,
                            size="Size", size_max=6, zoom=3, height=800)

    fig.update_layout(mapbox_style="stamen-terrain", mapbox_zoom=5, mapbox_center_lat=41,
                      margin={"r": 0, "t": 0, "l": 0, "b": 0})

    # shows the plotted points and line
    if visible:
        fig.show()


def simple_plot_graph(data, title, visible=True):
    """

    Args:
        visible: A control flag specifying if the plot should be shown
        data: A NumPy[n] array of data to plot
        title: The graph title

    Result: Displays a graph of the data using Matplotlib

    """
    fig, ax = plt.subplots()
    x = np.arange(0, len(data))
    ax.plot(x, data)
    plt.title(title)
    if visible:
        plt.show()


def calculate_race_completion_time(path_length, cumulative_distances):
    """
    This function uses the maximum path distance and cumulative distances travelled
    during the simulation to identify how long the car takes to finish travelling the route.

    This problem, although framed in the context of the Simulation, is just to find the array position of the first
    value that is greater or equal to a target value

    Args:
        path_length: The length of the path the vehicle travels on
        cumulative_distances: A NumPy array representing the cumulative distanced travelled by the vehicle

    Pre-Conditions:
        path_length and cumulative_distances may be in any length unit, but they must share the same length unit
        Each index of the cumulative_distances array represents one second of the Simulation

    Returns: The number of seconds the vehicle requires to travel the full path length.
    If vehicle does not travel the full path length, returns float('inf').

    """
    # Create a boolean array to encode whether the vehicle has completed or not completed the route at a given timestamp
    # This is based on the assumption that each index represents a single timestamp of one second
    crossed_finish_line = np.where(cumulative_distances >= path_length, 1, 0)

    # Based on the boolean encoding, identify the first index which the vehicle has completed the route
    completion_index = np.where(crossed_finish_line == 1)

    if len(completion_index[0]) > 0:
        return completion_index[0][0]
    else:
        return float('inf')


def plot_longitudes(coordinates):
    """
    Plots the longitudes of a set of coordinates. Meant to support Simulation development and verification of route data.
    Args:
        coordinates: A NumPy array (float[N][longitude, latitude]) representing a path of coordinates

    Returns: Nothing, but plots the longitudes

    """
    simple_plot_graph(coordinates[:, 0], "Longitudes")


def plot_latitudes(coordinates):
    """
    Plots the latitudes of a set of coordinates. Meant to support Simulation development and verification of route data.
    Args:
        coordinates: A NumPy array (float[N][longitude, latitude]) representing a path of coordinates

    Returns: Nothing, but plots the latitudes

    """
    simple_plot_graph(coordinates[:, 1], "Latitudes")


def generate_golang_io_pointers(input_array):
    """
    Generates I/O pointers for use in calling Golang functions using NumPy arrays as arguments

    Args:
        input_array: A Python list 0r NumPy Array that will serve as an input to a Golang function

    Returns:
        - input_array_pointer: A pointer to input_array
        - output_array_pointer: A pointer to the output_array return value
        - output_array: The array that output_array_pointer points to.
                        Will contain result if GoLang writes memory location specified by output_array_pointer

    """
    input_array_copy = arr.array('d', input_array)
    input_array_pointer = (ctypes.c_double * len(input_array_copy)
<<<<<<< HEAD
                           ).from_buffer(input_array_copy)
=======
                  ).from_buffer(input_array_copy)
>>>>>>> b442ec42

    output_array = arr.array('d', [0] * len(input_array))
    output_array_pointer = (ctypes.c_double * len(output_array)).from_buffer(output_array)

    return input_array_pointer, output_array_pointer, output_array


<<<<<<< HEAD
def speeds_with_waypoints(path, distances, speeds, waypoints, verbose=False):
    # First we need to find the closest path coordinates for each waypoint/checkpoint
    path_rad = np.array([[radians(p[0]), radians(p[1])] for p in path])
    tree = BallTree(path_rad, metric='haversine')
    _, wp = tree.query([[radians(w[0]), radians(w[1])] for w in waypoints])
    if verbose: print(f"Waypoint indices in path array:\n{wp}\n")

    delta = 0.05  # margin of error with double arithmetic
    path_index = 0  # current path coordinate
    temp_distance_travelled = 0  # stores the interim distance travelled between two path coordinates

    # iterate through the speeds array for each second
    i = 0
    while i < len(speeds):
        distance = speeds[i]
        """
        For each second, we will:
            1) keep travelling past path coordinates until:
                i) we don't have enough speed to reach the next path coordinate
                ii) we reach a waypoint
                    - replace the next 45 minutes of speeds with 0
            2) come to a "fractional coordinate" that exists between 2 path
                coordinates
                    - add the temporary distance travelled between two path
                      coordinates to a temp variable
		"""

        total_distance_travelled = 0  # total distance travelled this second
        flag = 0  # flag used to indicate if we reached a waypoint

        # if we can reach the next path coordinate
        while distance + temp_distance_travelled > distances[path_index] - delta:
            # update distance to be remainder of distance we can travel this second
            distance = distance + temp_distance_travelled - distances[path_index]
            # add the distance travelled to our total distance travelled this second
            total_distance_travelled += distances[path_index] - temp_distance_travelled
            # reset the temp_distance_travelled since we just reached a new path coordinate
            temp_distance_travelled = 0
            # increment values of path_index
            path_index += 1

            # If we reached the end of the coordinate list, exit
            if path_index >= len(distances):
                if verbose:
                    print(f"Travelled {total_distance_travelled} m at second {i}\n" \
                          f"New coordinates: {path[path_index]}\n" \
                          "Race complete!\n")
                return np.multiply(speeds, 3.6)

            # If we have reached a waypoint/checkpoint, replace speeds with 0
            if wp.size > 0 and path_index == wp[0]:
                if verbose:
                    print(
                        f"Travelled {total_distance_travelled} m at second {i}\n" f"New coordinates: {path[path_index]}\n" "Reached a waypoint!\n")
                # delete the waypoint we just reached from the wp array
                wp = np.delete(wp, 0)
                # update the current speed to be only what we travelled this second
                speeds[i] = total_distance_travelled
                # replace the speeds with 0's
                speeds[i + 1: i + 1 + 45 * 60] = [0] * 45 * 60
                i += 45 * 60 - 1
                distance = 0  # shouldn't travel anymore in this second
                flag = 1
                break

            if flag:
                continue

        # If I still have distance to travel but can't reach the next coordinate
        if distance + temp_distance_travelled < distances[path_index] - delta:
            # Update total distance travelled
            total_distance_travelled += distance

            # Add onto the temporary distance between two coordinates
            temp_distance_travelled += distance

            if verbose:
                print(f"Travelled {total_distance_travelled} m at second {i}\n" f"Reached fractional coordinate.\n")

        i += 1

    # if verbose:
    #     print("Didn't have enough speed to complete race.")
    return np.multiply(speeds, 3.6)


=======
>>>>>>> b442ec42
if __name__ == '__main__':
    # speed_array input
    speed_array = np.array([45, 87, 65, 89, 43, 54, 45, 23, 34, 20])

    expanded_speed_array = reshape_and_repeat(speed_array, 9 * 3600)
    expanded_speed_array = np.insert(expanded_speed_array, 0, 0)
    expanded_speed_array = add_acceleration(expanded_speed_array, 20)
    print(expanded_speed_array)

def speeds_with_waypoints(path, distances, speeds, waypoints, verbose = False):
	# First we need to find the closest path coordinates for each waypoint/checkpoint
	path_rad = np.array([[radians(p[0]), radians(p[1])] for p in path])
	tree = BallTree(path_rad, metric='haversine')
	_, wp = tree.query([[radians(w[0]), radians(w[1])] for w in waypoints])
	if verbose: print(f"Waypoint indices in path array:\n{wp}\n")

	delta                   = 0.05  # margin of error with double arithmetic
	path_index              = 0     # current path coordinate
	temp_distance_travelled = 0     # stores the interim distance travelled between two path coordinates

    # iterate through the speeds array for each second
	i = 0
	while i < len(speeds):
		distance = speeds[i]
		"""
        For each second, we will:
            1) keep travelling past path coordinates until:
                i) we don't have enough speed to reach the next path coordinate
                ii) we reach a waypoint
                    - replace the next 45 minutes of speeds with 0
            2) come to a "fractional coordinate" that exists between 2 path
                coordinates
                    - add the temporary distance travelled between two path
                      coordinates to a temp variable
		"""

		total_distance_travelled  = 0 # total distance travelled this second
		flag                      = 0 # flag used to indicate if we reached a waypoint

		# if we can reach the next path coordinate
		while distance + temp_distance_travelled > distances[path_index] - delta:
			# update distance to be remainder of distance we can travel this second
			distance = distance + temp_distance_travelled - distances[path_index]
			# add the distance travelled to our total distance travelled this second
			total_distance_travelled += distances[path_index] - temp_distance_travelled
			# reset the temp_distance_travelled since we just reached a new path coordinate
			temp_distance_travelled = 0
			# increment values of path_index
			path_index += 1

			# If we reached the end of the coordinate list, exit
			if path_index >= len(distances):
				if verbose:
					print(f"Travelled {total_distance_travelled} m at second {i}\n" \
							f"New coordinates: {path[path_index]}\n"                \
							"Race complete!\n")
				return np.multiply(speeds, 3.6)

		# If we have reached a waypoint/checkpoint, replace speeds with 0
		if wp.size > 0 and path_index == wp[0]:
			if verbose:
				print(f"Travelled {total_distance_travelled} m at second {i}\n" \
						f"New coordinates: {path[path_index]}\n"                \
						"Reached a waypoint!\n")
			# delete the waypoint we just reached from the wp array
			wp = np.delete(wp, 0)
			# update the current speed to be only what we travelled this second
			speeds[i] = total_distance_travelled
			# replace the speeds with 0's
			speeds[i + 1 : i + 1 + 45 * 60] = [0] * 45 * 60
			i += 45 * 60 - 1
			distance = 0  # shouldn't travel anymore in this second
			flag = 1
			break

		if flag:
			continue

		# If I still have distance to travel but can't reach the next coordinate
		if distance + temp_distance_travelled < distances[path_index] - delta:
			# Update total distance travelled
<<<<<<< HEAD
			total_distance_travelled += distance
=======
			total_distance_travelled += distance        
>>>>>>> b442ec42

			# Add onto the temperary distance between two coordinates
			temp_distance_travelled += distance

			if verbose:
				print(f"Travelled {total_distance_travelled} m at second {i}\n" \
					f"Reached fractional coordinate.\n")

		i += 1

	if verbose:
		print("Didn't have enough speed to complete race.")
	return np.multiply(speeds, 3.6)<|MERGE_RESOLUTION|>--- conflicted
+++ resolved
@@ -1,7 +1,3 @@
-<<<<<<< HEAD
-=======
-import array as arr
->>>>>>> b442ec42
 import ctypes
 import datetime
 import functools
@@ -633,20 +629,13 @@
 
     """
     input_array_copy = arr.array('d', input_array)
-    input_array_pointer = (ctypes.c_double * len(input_array_copy)
-<<<<<<< HEAD
-                           ).from_buffer(input_array_copy)
-=======
-                  ).from_buffer(input_array_copy)
->>>>>>> b442ec42
+    input_array_pointer = (ctypes.c_double * len(input_array_copy)).from_buffer(input_array_copy)
 
     output_array = arr.array('d', [0] * len(input_array))
     output_array_pointer = (ctypes.c_double * len(output_array)).from_buffer(output_array)
 
     return input_array_pointer, output_array_pointer, output_array
 
-
-<<<<<<< HEAD
 def speeds_with_waypoints(path, distances, speeds, waypoints, verbose=False):
     # First we need to find the closest path coordinates for each waypoint/checkpoint
     path_rad = np.array([[radians(p[0]), radians(p[1])] for p in path])
@@ -732,10 +721,7 @@
     #     print("Didn't have enough speed to complete race.")
     return np.multiply(speeds, 3.6)
 
-
-=======
->>>>>>> b442ec42
-if __name__ == '__main__':
+  if __name__ == '__main__':
     # speed_array input
     speed_array = np.array([45, 87, 65, 89, 43, 54, 45, 23, 34, 20])
 
@@ -744,93 +730,3 @@
     expanded_speed_array = add_acceleration(expanded_speed_array, 20)
     print(expanded_speed_array)
 
-def speeds_with_waypoints(path, distances, speeds, waypoints, verbose = False):
-	# First we need to find the closest path coordinates for each waypoint/checkpoint
-	path_rad = np.array([[radians(p[0]), radians(p[1])] for p in path])
-	tree = BallTree(path_rad, metric='haversine')
-	_, wp = tree.query([[radians(w[0]), radians(w[1])] for w in waypoints])
-	if verbose: print(f"Waypoint indices in path array:\n{wp}\n")
-
-	delta                   = 0.05  # margin of error with double arithmetic
-	path_index              = 0     # current path coordinate
-	temp_distance_travelled = 0     # stores the interim distance travelled between two path coordinates
-
-    # iterate through the speeds array for each second
-	i = 0
-	while i < len(speeds):
-		distance = speeds[i]
-		"""
-        For each second, we will:
-            1) keep travelling past path coordinates until:
-                i) we don't have enough speed to reach the next path coordinate
-                ii) we reach a waypoint
-                    - replace the next 45 minutes of speeds with 0
-            2) come to a "fractional coordinate" that exists between 2 path
-                coordinates
-                    - add the temporary distance travelled between two path
-                      coordinates to a temp variable
-		"""
-
-		total_distance_travelled  = 0 # total distance travelled this second
-		flag                      = 0 # flag used to indicate if we reached a waypoint
-
-		# if we can reach the next path coordinate
-		while distance + temp_distance_travelled > distances[path_index] - delta:
-			# update distance to be remainder of distance we can travel this second
-			distance = distance + temp_distance_travelled - distances[path_index]
-			# add the distance travelled to our total distance travelled this second
-			total_distance_travelled += distances[path_index] - temp_distance_travelled
-			# reset the temp_distance_travelled since we just reached a new path coordinate
-			temp_distance_travelled = 0
-			# increment values of path_index
-			path_index += 1
-
-			# If we reached the end of the coordinate list, exit
-			if path_index >= len(distances):
-				if verbose:
-					print(f"Travelled {total_distance_travelled} m at second {i}\n" \
-							f"New coordinates: {path[path_index]}\n"                \
-							"Race complete!\n")
-				return np.multiply(speeds, 3.6)
-
-		# If we have reached a waypoint/checkpoint, replace speeds with 0
-		if wp.size > 0 and path_index == wp[0]:
-			if verbose:
-				print(f"Travelled {total_distance_travelled} m at second {i}\n" \
-						f"New coordinates: {path[path_index]}\n"                \
-						"Reached a waypoint!\n")
-			# delete the waypoint we just reached from the wp array
-			wp = np.delete(wp, 0)
-			# update the current speed to be only what we travelled this second
-			speeds[i] = total_distance_travelled
-			# replace the speeds with 0's
-			speeds[i + 1 : i + 1 + 45 * 60] = [0] * 45 * 60
-			i += 45 * 60 - 1
-			distance = 0  # shouldn't travel anymore in this second
-			flag = 1
-			break
-
-		if flag:
-			continue
-
-		# If I still have distance to travel but can't reach the next coordinate
-		if distance + temp_distance_travelled < distances[path_index] - delta:
-			# Update total distance travelled
-<<<<<<< HEAD
-			total_distance_travelled += distance
-=======
-			total_distance_travelled += distance        
->>>>>>> b442ec42
-
-			# Add onto the temperary distance between two coordinates
-			temp_distance_travelled += distance
-
-			if verbose:
-				print(f"Travelled {total_distance_travelled} m at second {i}\n" \
-					f"Reached fractional coordinate.\n")
-
-		i += 1
-
-	if verbose:
-		print("Didn't have enough speed to complete race.")
-	return np.multiply(speeds, 3.6)