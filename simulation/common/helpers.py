import datetime
import functools

import numpy as np
import pandas as pd
import plotly.express as px
import time as timer

from typing import Union
from bokeh.layouts import gridplot
from bokeh.models import HoverTool
from bokeh.plotting import figure, show, output_file
from cffi.backend_ctypes import long
from matplotlib import pyplot as plt
from numba import jit

from simulation.common import constants

"""
Description: contains the simulation's helper functions.
"""

MAX_DECELERATION = 6  # km/h/s
MAX_ACCELERATION = 6  # km/h/s

def timeit(func):
    """

    Apply this decorator to functions in order to time and print how long they take to execute.

    :param func: function to be timed

    """

    @functools.wraps(func)
    def wrapper_timer(*args, **kwargs):
        print(f">>> Running {func.__name__!r}... \n")
        start = timer.perf_counter()
        value = func(*args, **kwargs)
        stop = timer.perf_counter()
        run_time = stop - start
        print(f"Finished {func.__name__!r} in {run_time:.3f}s. \n")
        return value

    return wrapper_timer


def date_from_unix_timestamp(unix_timestamp):
    """

    Return a stringified UTC datetime from UNIX timestamped.

    :param int unix_timestamp: A unix timestamp

    :returns: A string of the UTC representation of the UNIX timestamp in the format Y-m-d H:M:S
    :rtype: str

    """

    return datetime.datetime.utcfromtimestamp(unix_timestamp).strftime('%Y-%m-%d %H:%M:%S')


@jit(nopython=True)
def check_for_non_consecutive_zeros(array, verbose=False):
    """

    Checks if an array has non-consecutive zeroes as elements.

    :param np.ndarray array: array to be examined
    :param bool verbose: whether method should be verbose
    :return: whether the array has non-consecutive zeroes
    :rtype: bool

    """

    zeroed_indices = np.where(array == 0)[0]

    if len(zeroed_indices) == 0:
        if verbose:
            print("No zeroes found in the array!")
        return -1

    zeroed_indices_diff = np.diff(zeroed_indices)

    if np.max(zeroed_indices_diff) == 1 and np.min(zeroed_indices_diff) == 1:
        if verbose:
            print("Only consecutive zeroes found!")
        return False
    else:
        if verbose:
            print("Non-consecutive zeroes found!")
        return True


def reshape_and_repeat(input_array, reshape_length):
    """

    Reshape and repeat an input array to have a certain length while maintaining its elements.
    Examples:
        If you want a constant speed for the entire simulation, insert a single element
        into the input_speed array.

            input_speed = np.array([30]) <-- constant speed of 30km/h

        If you want 50km/h in the first half of the simulation and 60km/h in the second half,
        do the following:

            input_speed = np.array([50, 60])

        This logic will apply for all subsequent array lengths (3, 4, 5, etc.)
    Keep in mind, however, that the condition len(input_array) <= reshape_length must be true

    :param np.ndarray input_array: array to be modified
    :param float reshape_length: length for input array to be modified to
    :return: modified array
    :rtype: np.ndarray

    """

    if input_array.size >= reshape_length:
        return input_array
    else:
        quotient_remainder_tuple = divmod(reshape_length, input_array.size)
        temp = np.repeat(input_array, quotient_remainder_tuple[0])
        result = np.append(temp, np.repeat(
            temp[-1], quotient_remainder_tuple[1]))

        return result


def apply_deceleration(input_speed_array, tick):
    """

    Remove sudden drops in speed from input_speed_array

    The modified input_speed_array stays as close to the target speeds as possible such that:
        1. The decrease between any two consecutive speed values cannot exceed MAX_DECELERATION*tick km/h
        2. Values of 0km/h remain 0km/h

    :param np.ndarray input_speed_array: array to be modified
    :param int tick: time interval between each value in input_speed_array
    :return: modified array
    :rtype: np.ndarray

    """
    max_deceleration_per_tick = MAX_DECELERATION*tick

    if input_speed_array is None:
        return np.array([])

    # start at the second to last element since the last element can be any speed
    for i in range(len(input_speed_array) - 2, 0, -1):

        # if the car wants to decelerate more than it can, maximize deceleration
        if input_speed_array[i] - input_speed_array[i + 1] > max_deceleration_per_tick:
            input_speed_array[i] = input_speed_array[i + 1] + max_deceleration_per_tick

    return input_speed_array


def apply_acceleration(input_speed_array, tick):
    """

    Remove sudden increases in speed from input_speed_array

    The modified input_speed_array stays as close to the target speeds as possible such that:
        1. The increase between any two consecutive speed values cannot exceed MAX_ACCELERATION*tick km/h
        2. Values of 0km/h remain 0km/h
        3. The first element cannot exceed MAX_ACCELERATION km/h since the car starts at rest

    :param np.ndarray input_speed_array: array to be modified
    :param int tick: time interval between each value in input_speed_array
    :return: modified array
    :rtype: np.ndarray

    """
    max_acceleration_per_tick = MAX_ACCELERATION*tick

    if input_speed_array is None:
        return np.array([])

    for i in range(0, len(input_speed_array)):

        # prevent the car from starting the race at an unattainable speed
        if i == 0 and input_speed_array[i] > max_acceleration_per_tick:
            input_speed_array[i] = max_acceleration_per_tick

        # if the car wants to accelerate more than it can, maximize acceleration
        elif input_speed_array[i] - input_speed_array[i - 1] > max_acceleration_per_tick:
            input_speed_array[i] = input_speed_array[i - 1] + max_acceleration_per_tick

    return input_speed_array


def reshape_speed_array(start_hour, simulation_duration, race_type, speed, granularity, tick=1):
    """

    Modify the speed array to reflect:
        - race regulations
        - race length
        - reasonable acceleration
        - reasonable deceleration
        - tick length (time interval between speed array values in seconds)

    :param np.ndarray speed: A NumPy array representing the speed at each timestamp in km/h
    :param int start_hour: An integer representing the race's start hour
    :param int simulation_duration: An integer representing simulation duration in seconds
    :param str race_type: A string describing the race type. Must be one of "ASC" or "FSGP"
    :param float granularity: how granular the time divisions for Simulation's speed array should be,
                              where 1 is hourly and 0.5 is twice per hour.
    :param int tick: The time interval in seconds between each speed in the speed array
    :return: A modified speed array which reflects race constraints and the car's acceleration/deceleration
    :rtype: np.ndarray

    """
    speed_boolean_array = get_race_timing_constraints_boolean(start_hour, simulation_duration,
                                                              race_type, as_seconds=False,
                                                              granularity=granularity).astype(int)
    speed_mapped = map_array_to_targets(speed, speed_boolean_array)

    reshaped_tick_count = simulation_duration/tick
    speed_mapped_per_tick = np.insert(reshape_and_repeat(speed_mapped, reshaped_tick_count), 0, 0)
    speed_smoothed_kmh = apply_deceleration(apply_acceleration(speed_mapped_per_tick, tick), tick)

    return speed_smoothed_kmh


def hour_from_unix_timestamp(unix_timestamp):
    """

    Return the hour of a UNIX timestamp.

    :param float unix_timestamp: a UNIX timestamp
    :return: hour of UTC datetime from unix timestamp
    :rtype: int

    """

    val = datetime.datetime.utcfromtimestamp(unix_timestamp)
    return val.hour


def adjust_timestamps_to_local_times(timestamps, starting_drive_time, time_zones):
    """

    Takes in the timestamps of the vehicle's driving duration, starting drive time, and a list of time zones,
    returns the local times at each point

    :param np.ndarray timestamps: (int[N]) timestamps starting from 0, in seconds
    :param float starting_drive_time: (int[N]) local time that the car was start to be driven in UNIX time (Daylight Saving included)
    :param np.ndarray time_zones: (int[N])
    :returns: array of local times at each point
    :rtype: np.ndarray

    """

    return np.array(timestamps + starting_drive_time - (time_zones[0] - time_zones), dtype=np.uint64)


def calculate_path_distances(coords):
    """

    The coordinates are spaced quite tightly together, and they capture the
    features of the road. So, the lines between every pair of adjacent
    coordinates can be treated like a straight line, and the distances can
    thus be obtained.

    :param np.ndarray coords: A NumPy array [n][latitude, longitude]
    :returns path_distances: a NumPy array [n-1][distances],
    :rtype: np.ndarray

    """

    offset = np.roll(coords, (1, 1))

    # get the latitude and longitude differences, in radians
    diff = (coords - offset)[1:] * np.pi / 180
    diff_lat, diff_lng = np.split(diff, 2, axis=1)
    diff_lat = np.squeeze(diff_lat)
    diff_lng = np.squeeze(diff_lng)

    # get the mean latitude for every latitude, in radians
    mean_lat = ((coords + offset)[1:, 0] * np.pi / 180) / 2
    cosine_mean_lat = np.cos(mean_lat)

    # multiply the latitude difference with the cosine_mean_latitude
    diff_lng_adjusted = cosine_mean_lat * diff_lng

    # square, sum and square-root
    square_lat = np.square(diff_lat)
    square_lng = np.square(diff_lng_adjusted)
    square_sum = square_lat + square_lng

    path_distances = constants.EARTH_RADIUS * np.sqrt(square_sum)

    return path_distances


@jit(nopython=True)
def get_array_directional_wind_speed(vehicle_bearings, wind_speeds, wind_directions):
    """

    Returns the array of wind speed in m/s, in the direction opposite to the
        bearing of the vehicle

    :param np.ndarray vehicle_bearings: (float[N]) The azimuth angles that the vehicle in, in degrees
    :param np.ndarray wind_speeds: (float[N]) The absolute speeds in m/s
    :param np.ndarray wind_directions: (float[N]) The wind direction in the meteorlogical convention. To convert from meteorological convention to azimuth angle, use (x + 180) % 360
    :returns: The wind speeds in the direction opposite to the bearing of the vehicle
    :rtype: np.ndarray

    """

    # wind direction is 90 degrees meteorlogical, so it is 270 degrees azimuthal. car is 90 degrees
    #   cos(90 - 90) = cos(0) = 1. Wind speed is moving opposite to the car,
    # car is 270 degrees, cos(90-270) = -1. Wind speed is in direction of the car.
    return wind_speeds * (np.cos(np.radians(wind_directions - vehicle_bearings)))


def get_day_of_year_map(date):
    """

    Extracts day, month, year, from datetime object

    :param datetime.date date: date to be decomposed

    """
    return get_day_of_year(date.day, date.month, date.year)


def get_day_of_year(day, month, year):
    """

    Calculates the day of the year, given the day, month and year.
    Day refers to a number representing the nth day of the year. So, Jan 1st will be the 1st day of the year

    :param int day: nth day of the year
    :param int month: month
    :param int year: year
    :returns: day of year
    :rtype: int

    """

    return (datetime.date(year, month, day) - datetime.date(year, 1, 1)).days + 1


@jit(nopython=True)
def calculate_declination_angle(day_of_year):
    """

    Calculates the Declination Angle of the Earth at a given day
    https://www.pveducation.org/pvcdrom/properties-of-sunlight/declination-angle

    :param np.ndarray day_of_year: The number of the day of the current year, with January 1 being the first day of the year.
    :returns: The declination angle of the Earth relative to the Sun, in degrees
    :rtype: np.ndarray

    """

    declination_angle = -23.45 * np.cos(np.radians((np.float_(360) / 365) *
                                                   (day_of_year + 10)))

    return declination_angle


# ----- Calculation of Apparent Solar Time -----
@jit(nopython=True)
def calculate_eot_correction(day_of_year):
    """

    Approximates and returns the correction factor between the apparent
    solar time and the mean solar time

    :param np.ndarray day_of_year: The number of the day of the current year, with January 1 being the first day of the year.
    :returns: The Equation of Time correction EoT in minutes, where apparent Solar Time = Mean Solar Time + EoT
    :rtype: np.ndarray

    """

    b = np.radians((np.float_(360) / 364) * (day_of_year - 81))

    eot = 9.87 * np.sin(2 * b) - 7.83 * np.cos(b) - 1.5 * np.sin(b)

    return eot


@jit(nopython=True)
def calculate_LSTM(time_zone_utc):
    """

    Calculates and returns the LSTM, or Local Solar Time Meridian.
    https://www.pveducation.org/pvcdrom/properties-of-sunlight/solar-time

    :param np.ndarray time_zone_utc: The UTC time zone of your area in hours of UTC offset.
    :returns: The Local Solar Time Meridian in degrees
    :rtype: np.ndarray

    """

    return 15 * time_zone_utc


def local_time_to_apparent_solar_time(time_zone_utc, day_of_year, local_time,
                                      longitude):
    """

    Converts between the local time to the apparent solar time and returns the apparent
    solar time.
    https://www.pveducation.org/pvcdrom/properties-of-sunlight/solar-time

    Note: If local time and time_zone_utc are both unadjusted for Daylight Savings, the
        calculation will end up just the same

    :param np.ndarray time_zone_utc: The UTC time zone of your area in hours of UTC offset.
    :param np.ndarray day_of_year: The number of the day of the current year, with January 1 being the first day of the year.
    :param np.ndarray local_time: The local time in hours from midnight (Adjust for Daylight Savings)
    :param np.ndarray longitude: The longitude of a location on Earth
    :returns: The Apparent Solar Time of a location, in hours from midnight
    :rtype: np.ndarray

    """

    lstm = calculate_LSTM(time_zone_utc)
    eot = calculate_eot_correction(day_of_year)

    # local solar time
    lst = local_time + np.float_(longitude - lstm) / 15 + np.float_(eot) / 60

    return lst


@jit(nopython=True)
def calculate_path_gradients(elevations, distances):
    """

    Get the approximate gradients of every point on the path.

    Note:
        - gradient > 0 corresponds to uphill
        - gradient < 0 corresponds to downhill

    :param np.ndarray elevations: [N][elevations]
    :param np.ndarray distances: [N-1][distances]
    :returns gradients: [N-1][gradients]
    :rtype: np.ndarray

    """

    # subtract every next elevation with the previous elevation to
    # get the difference in elevation
    # [1 2 3 4 5]
    # [5 1 2 3 4] -
    # -------------
    #   [1 1 1 1]

    offset = np.roll(elevations, 1)
    delta_elevations = (elevations - offset)[1:]

    # Divide the difference in elevation to get the gradient
    # gradient > 0: uphill
    # gradient < 0: downhill

    gradients = delta_elevations / distances

    return gradients


@jit(nopython=True)
def compute_elevation_angle_math(declination_angle, hour_angle, latitude):
    """

    Gets the two terms to calculate and return elevation angle, given the
    declination angle, hour angle, and latitude.

    This method separates the math part of the calculation from its caller
    method to optimize for numba compilation.

    :param np.ndarray latitude: array of latitudes
    :param np.ndarray declination_angle: The declination angle of the Earth relative to the Sun
    :param np.ndarray hour_angle: The hour angle of the sun in the sky
    :returns: The elevation angle in degrees
    :rtype: np.ndarray

    """

    term_1 = np.sin(np.radians(declination_angle)) * np.sin(np.radians(latitude))
    term_2 = np.cos(np.radians(declination_angle)) * np.cos(np.radians(latitude)) * np.cos(np.radians(hour_angle))
    elevation_angle = np.arcsin(term_1 + term_2)

    return np.degrees(elevation_angle)


@jit(nopython=True)
def find_runs(x):
    """

    Method to identify runs of consecutive items in NumPy array
    Based on code from: user alimanfoo on https://gist.github.com/alimanfoo/c5977e87111abe8127453b21204c1065

    :returns a tuple of 3 NumPy arrays for (run_values, run_starts, run_lengths)
    :param x: a 1D NumPy array3
    :raises: ValueError if array dimension is greater than 1

    :returns: a tuple of 3 NumPy arrays for (run_values, run_starts, run_lengths)
    :rtype: tuple

    """

    x = np.asanyarray(x)
    if x.ndim != 1:
        raise ValueError('only 1D array supported')
    n = x.shape[0]

    # handle empty array
    if n == 0:
        return np.array([]), np.array([]), np.array([])
    else:
        loc_run_start = np.empty(n, dtype=bool)
        loc_run_start[0] = True
        np.not_equal(x[:-1], x[1:], out=loc_run_start[1:])
        run_starts = np.nonzero(loc_run_start)[0]

        run_values = x[loc_run_start]

        run_lengths = np.diff(np.append(run_starts, n))

        return run_values, run_starts, run_lengths


@jit(nopython=True)
def find_multi_index_runs(x):
    run_values, run_starts, run_lengths = find_runs(x)

    # Find where the run_lengths is greater than one
    multi_index_run_indices = np.where(run_lengths > 1)

    # Use these new indices to index the existing run_values, run_tarts, run_lengths.
    # This removes all the runs with length 1
    multi_index_run_starts = run_starts[multi_index_run_indices]
    multi_index_run_values = run_values[multi_index_run_indices]
    multi_index_run_lengths = run_lengths[multi_index_run_indices]

    return multi_index_run_values, multi_index_run_starts, multi_index_run_lengths


@jit(nopython=True)
def apply_race_timing_constraints(speed_kmh, start_hour, simulation_duration, race_type, timestamps, verbose):
    """

    Applies regulation timing constraints to a speed array.

    :param np.ndarray speed_kmh: A NumPy array representing the speed at each timestamp in km/h
    :param int start_hour: An integer representing the race's start hour
    :param int simulation_duration: An integer representing simulation duration in seconds
    :param str race_type: A string describing the race type. Must be one of "ASC" or "FSGP"
    :param np.ndarray timestamps: A NumPy array representing the timestamps for the simulated race
    :param bool verbose: A flag to show speed array modifications for debugging purposes
    :returns: constrained_speed_kmh, a speed array with race timing constraints applied to it, not_charging_array, a boolean array representing when the car can charge and when it cannot (1 = charge, 0 = not_charging_array)
    :rtype: np.ndarray
    :raises: ValueError is race_type is not one of "ASC" or "FSGP"

    """

    not_charging_array = get_race_timing_constraints_boolean(start_hour, simulation_duration, race_type)

    if verbose:
        plot_graph(timestamps=timestamps,
                   arrays_to_plot=[not_charging_array, speed_kmh],
                   array_labels=["not charge", "updated speed (km/h)"],
                   graph_title="not charge and speed")

    constrained_speed_kmh = np.logical_and(speed_kmh, not_charging_array) * speed_kmh

    return constrained_speed_kmh, not_charging_array


def get_race_timing_constraints_boolean(start_hour, simulation_duration, race_type, granularity=1, as_seconds=True):
    """

    Applies regulation timing constraints to a speed array.

    :param int start_hour: An integer representing the race's start hour
    :param int simulation_duration: An integer representing simulation duration in seconds
    :param str race_type: A string describing the race type. Must be one of "ASC" or "FSGP"
    :param bool as_seconds: will return an array of seconds, or hours if set to False
    :param float granularity: how granular the time divisions for Simulation's speed array should be, where 1 is hourly and 2 is twice per hour.
    :returns: driving_time_boolean, a boolean array with race timing constraints applied to it
    :rtype: np.ndarray
    :raises: ValueError is race_type is not one of "ASC" or "FSGP"

    """

    # (Charge from 7am-9am and 6pm-8pm) for ASC - 13 Hours of Race Day, 9 Hours of Driving
    # (Charge from 8am-9am and 6pm-8pm) for FSGP

    simulation_hours = np.arange(start_hour, start_hour + simulation_duration / (60 * 60), (1.0 / granularity))

    if as_seconds is True:
        simulation_hours_by_second = np.append(np.repeat(simulation_hours, 3600),
                                               start_hour + simulation_duration / (60 * 60)).astype(int)
        if race_type == "ASC":
            driving_time_boolean = [(simulation_hours_by_second % 24) <= 9, (simulation_hours_by_second % 24) >= 18]
        else:  # FSGP
            driving_time_boolean = [(simulation_hours_by_second % 24) <= 9, (simulation_hours_by_second % 24) >= 18]
    else:
        if race_type == "ASC":
            driving_time_boolean = [(simulation_hours % 24) <= 9, (simulation_hours % 24) >= 18]
        else:  # FSGP
            driving_time_boolean = [(simulation_hours % 24) <= 9, (simulation_hours % 24) >= 18]

    return np.invert(np.logical_or.reduce(driving_time_boolean))


def get_charge_timing_constraints_boolean(start_hour, simulation_duration, race_type, as_seconds=True):
    """

    Applies regulation timing constraints to an array representing when the car will be able to charge.

    :param int start_hour: An integer representing the race's start hour
    :param int simulation_duration: An integer representing simulation duration in seconds
    :param str race_type: A string describing the race type. Must be one of "ASC" or "FSGP"
    :param bool as_seconds: will return an array of seconds, or hours if set to False
    :returns: driving_time_boolean, a boolean array with charge timing constraints applied to it
    :rtype: np.ndarray
    :raises: ValueError is race_type is not one of "ASC" or "FSGP"

    """

    # (Charge from 7am-9am and 6pm-8pm) for ASC - 13 Hours of Race Day, 9 Hours of Driving
    # (Charge from 8am-9am and 6pm-8pm) for FSGP

    simulation_hours = np.arange(start_hour, start_hour + simulation_duration / (60 * 60))

    if as_seconds is True:
        simulation_hours_by_second = np.append(np.repeat(simulation_hours, 3600),
                                               start_hour + simulation_duration / (60 * 60)).astype(int)
        if race_type == "ASC":
            driving_time_boolean = [(simulation_hours_by_second % 24) <= 7, (simulation_hours_by_second % 24) >= 20]
        else:  # FSGP
            driving_time_boolean = [(simulation_hours_by_second % 24) <= 8, (simulation_hours_by_second % 24) >= 20]
    else:
        if race_type == "ASC":
            driving_time_boolean = [(simulation_hours % 24) <= 7, (simulation_hours % 24) >= 20]
        else:  # FSGP
            driving_time_boolean = [(simulation_hours % 24) <= 8, (simulation_hours % 24) >= 20]

    return np.invert(np.logical_or.reduce(driving_time_boolean))


def plot_graph(timestamps, arrays_to_plot, array_labels, graph_title, save=True,
               plot_portion: tuple[float] = (0.0, 1.0)):
    """

    This is a utility function to plot out any set of NumPy arrays you pass into it using the Bokeh library.
    The precondition of this function is that the length of arrays_to_plot and array_labels are equal.

    This is because there be a 1:1 mapping of each entry of arrays_to_plot to array_labels such that:
        arrays_to_plot[n] has label array_labels[n]

    Result:
        Produces a 3 x ceil(len(arrays_to_plot) / 3) plot
        If save is enabled, save html file

    Another precondition of this function is that each of the arrays within arrays_to_plot also have the
    same length. This is each of them will share the same time axis.

    :param np.ndarray timestamps: An array of timestamps for the race
    :param list arrays_to_plot: An array of NumPy arrays to plot
    :param list array_labels: An array of strings for the individual plot titles
    :param str graph_title: A string that serves as the plot's main title
    :param bool save: Boolean flag to control whether to save an .html file
    :param plot_portion: tuple containing beginning and end of arrays that we want to plot as percentages which is
    useful if we only want to plot for example the second half of the race in which case we would input (0.5, 1.0).

    """

    if plot_portion != (0.0, 1.0):
        for index, array in enumerate(arrays_to_plot):
            beginning_index = int(len(array) * plot_portion[0])
            end_index = int(len(array) * plot_portion[1])
            arrays_to_plot[index] = array[beginning_index:end_index]

        beginning_index = int(len(timestamps) * plot_portion[0])
        end_index = int(len(timestamps) * plot_portion[1])
        timestamps = timestamps[beginning_index:end_index]

    if plot_portion != (0.0, 1.0):
        for index, array in enumerate(arrays_to_plot):
            beginning_index = int(len(array) * plot_portion[0])
            end_index = int(len(array) * plot_portion[1])
            arrays_to_plot[index] = array[beginning_index:end_index]

        beginning_index = int(len(timestamps) * plot_portion[0])
        end_index = int(len(timestamps) * plot_portion[1])
        timestamps = timestamps[beginning_index:end_index]

    compress_constant = max(int(timestamps.shape[0] / 5000), 1)

    for index, array in enumerate(arrays_to_plot):
        arrays_to_plot[index] = array[::compress_constant]

    figures = list()

    hover_tool = HoverTool()
    hover_tool.formatters = {"x": "datetime"}
    hover_tool.tooltips = [
        ("time", "$x"),
        ("data", "$y")
    ]

    for index, data_array in enumerate(arrays_to_plot):
        # create figures and put them in list
        figures.append(figure(title=array_labels[index], x_axis_label="Time (hr)",
                              y_axis_label=array_labels[index], x_axis_type="datetime"))

        # add line renderers to each figure
        colours = (
            '#EC1557', '#F05223', '#F6A91B', '#A5CD39', '#20B254', '#00AAAE', '#4998D3', '#892889', '#fa1b9a',
            '#F05223', '#EC1557', '#F05223', '#F6A91B', '#A5CD39', '#20B254', '#00AAAE', '#4998D3', '#892889',
            '#fa1b9a', '#F05223', '#EC1557', '#F05223', '#F6A91B', '#A5CD39', '#20B254', '#00AAAE', '#4998D3',
            '#892889', '#fa1b9a', '#F05223', '#EC1557', '#F05223', '#F6A91B', '#A5CD39', '#EC1557', '#F05223')
        figures[index].line(timestamps[::compress_constant] * 1000, data_array, line_color=colours[index],
                            line_width=2)

        figures[index].add_tools(hover_tool)

    grid = gridplot(figures, sizing_mode="scale_both",
                    ncols=3, plot_height=200, plot_width=300)

    if save:
        output_file(filename=graph_title + '.html', title=graph_title)

    show(grid)

    return


def route_visualization(coords, visible=True):
    """

    Takes in a list of coordinates and visualizes them using MapBox.
    Outputs a window that visualizes the route with given coordinates

    :param np.ndarray coords: A NumPy array [n][latitude, longitude]

    """

    point_labels = [f"Point {str(i)}" for i in range(len(coords))]
    colours = [0 for _ in coords]
    sizes = [6 for _ in coords]
    latitudes = [c[0] for c in coords]
    longitudes = [c[1] for c in coords]

    zipped_data = list(zip(point_labels, latitudes,
                           longitudes, colours, sizes))

    colour_hex = "#002145"
    solid_color_hex_continuous_scale = [colour_hex, colour_hex]

    dataframe = pd.DataFrame(zipped_data, columns=[
        "Point", "Latitude", "Longitude", "Colour", "Size"])

    fig = px.scatter_mapbox(dataframe, lat="Latitude", lon="Longitude", color="Colour",
                            hover_name=point_labels, color_continuous_scale=solid_color_hex_continuous_scale,
                            size="Size", size_max=6, zoom=3, height=800)

    fig.update_layout(mapbox_style="stamen-terrain", mapbox_zoom=5, mapbox_center_lat=41,
                      margin={"r": 0, "t": 0, "l": 0, "b": 0})

    if visible:
        fig.show()


def simple_plot_graph(data, title, visible=True):
    """

    Displays a graph of the data using Matplotlib

    :param bool visible: A control flag specifying if the plot should be shown
    :param np.ndarray data: A NumPy[n] array of data to plot
    :param str title: The graph title

    """
    fig, ax = plt.subplots()
    x = np.arange(0, len(data))
    ax.plot(x, data)
    plt.title(title)
    if visible:
        plt.show()


@jit(nopython=True)
def calculate_completion_index(path_length, cumulative_distances):
    """

    This function identifies the index of cumulative_distances where the route has been completed.
    Indexing timestamps with the result of this function will return the time taken to complete the race.

    This problem, although framed in the context of the Simulation, is just to find the array position of the first
    value that is greater or equal to a target value

    :param float path_length: The length of the path the vehicle travels on
    :param np.ndarray cumulative_distances: A NumPy array representing the cumulative distanced travelled by the vehicle

    Pre-Conditions:
        path_length and cumulative_distances may be in any length unit, but they must share the same length unit

    :returns: First index of cumulative_distances where the route has been completed
    :rtype: int

    """

    # Identify the first index which the vehicle has completed the route
    completion_index = np.where(cumulative_distances >= path_length)[0][0]

    return completion_index


def plot_longitudes(coordinates):
    """

    Plots the longitudes of a set of coordinates. Meant to support Simulation development and verification of route data.

    :param np.ndarray coordinates: A NumPy array (float[N][longitude, latitude]) representing a path of coordinates
    :returns: Nothing, but plots the longitudes

    """
    simple_plot_graph(coordinates[:, 0], "Longitudes")


def plot_latitudes(coordinates):
    """

    Plots the latitudes of a set of coordinates. Meant to support Simulation development and verification of route data.

    :param np.ndarray coordinates: A NumPy array (float[N][longitude, latitude]) representing a path of coordinates
    :returns: Nothing, but plots the latitudes

    """

    simple_plot_graph(coordinates[:, 1], "Latitudes")


@jit(nopython=True)
def map_array_to_targets(input_array, target_array):
    """

    Will map an array of values to the non-zero elements (a target) of targets_array.
    The assertion that len(input_array) and # of targets must match.

    Examples:
        If input array is [9, 6, 12] and target_array is [0, 1, 1, 0, 1], the output
    would be [0, 9, 6, 0, 12].
        If input array is [7, 4, 3, 1] and target_array is [0, 1, 0, 1, 1], then the assertion will
    fail as there are four elements in input_array and three targets in target_array, thus an error
    will be raised.

    :param input_array: array of values that will be mapped to the boolean array
    :param target_array: a boolean array of zero and non-zero values
    :returns: a new array consisting of the elements of input_array, mapped to the targets values of target_array.
    :rtype: np.ndarray

    """

    if target_array.sum() != len(input_array):
        raise AssertionError("Number of targets and length of input_array do not match.")

    output_array = np.zeros(len(target_array), dtype=float)
    i = 0

    for value in input_array:
        while target_array[i] == 0:
            i += 1
        output_array[i] = value
        i += 1

    return output_array


@jit(nopython=True)
def get_map_data_indices(closest_gis_indices):
    """
    gets list of indices of the data to be displayed on corresponding
    coordinates of the client side map

    :param closest_gis_indices: a list of indices of the closest gis coordinate
                                at each tick
    """
    map_data_indices = [0]
    for i in range(len(closest_gis_indices)):
        if i == 0:
            continue
        else:
            if not closest_gis_indices[i] == closest_gis_indices[i - 1]:
                map_data_indices.append(i)
    return map_data_indices


def PJWHash(key: Union[np.ndarray, list, set, str, tuple]) -> int:
    """
    Hashes a given `key` using the PJW hash function.
    See: https://en.wikipedia.org/wiki/PJW_hash_function

    This function is used to generate a hash to identify `Simulation` objects as representing the same situation, or not.

    Python implementation by Arash Partow - 2002:
    https://github.com/JamzyWang/HashCollector/blob/master/GeneralHashFunctions_Python/GeneralHashFunctions.py

    :param key: Sequence that will be hashed. Should be an iterable of values that can be added with integers.
    :return: Returns the generated hash
    :rtype: int

    """

    BitsInUnsignedInt = 4 * 8
    ThreeQuarters = long((BitsInUnsignedInt * 3) / 4)
    OneEighth = long(BitsInUnsignedInt / 8)
    HighBits = 0xFFFFFFFF << (BitsInUnsignedInt - OneEighth)
    Hash = 0
    Test = 0

    for i in range(len(key)):
        Hash = (Hash << OneEighth) + ord(key[i])
        Test = Hash & HighBits
        if Test != 0:
            Hash = ((Hash ^ (Test >> ThreeQuarters)) & (~HighBits))
    return Hash & 0x7FFFFFFF


<<<<<<< HEAD
@jit(nopython=True)
=======
>>>>>>> 6705255b
def normalize(input_array: np.ndarray, max_value: float = None, min_value: float = None) -> np.ndarray:
    max_value_in_array = np.max(input_array) if max_value is None else max_value
    min_value_in_array = np.min(input_array) if min_value is None else min_value
    return (input_array - min_value_in_array) / (max_value_in_array - min_value_in_array)


@jit(nopython=True)
def denormalize(input_array: np.ndarray, max_value: float, min_value: float = 0) -> np.ndarray:
    return input_array * (max_value - min_value) + min_value


@jit(nopython=True)
def rescale(input_array: np.ndarray, upper_bound: float, lower_bound: float = 0):
    normalized_array = normalize(input_array)
    return denormalize(normalized_array, upper_bound, lower_bound)



if __name__ == '__main__':
    # speed_array input
    speed_array = np.array([45, 87, 65, 89, 43, 54, 45, 23, 34, 20])

    expanded_speed_array = reshape_and_repeat(speed_array, 9 * 3600)
    expanded_speed_array = np.insert(expanded_speed_array, 0, 0)
    expanded_speed_array = apply_deceleration(expanded_speed_array, 20)<|MERGE_RESOLUTION|>--- conflicted
+++ resolved
@@ -928,10 +928,7 @@
     return Hash & 0x7FFFFFFF
 
 
-<<<<<<< HEAD
-@jit(nopython=True)
-=======
->>>>>>> 6705255b
+@jit(nopython=True)
 def normalize(input_array: np.ndarray, max_value: float = None, min_value: float = None) -> np.ndarray:
     max_value_in_array = np.max(input_array) if max_value is None else max_value
     min_value_in_array = np.min(input_array) if min_value is None else min_value
