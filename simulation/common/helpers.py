import datetime
import functools

import numpy as np
import pandas as pd
import plotly.express as px
import time as timer

from typing import Union
from bokeh.layouts import gridplot
from bokeh.models import HoverTool
from bokeh.plotting import figure, show, output_file
from cffi.backend_ctypes import long
from matplotlib import pyplot as plt
<<<<<<< HEAD
from numba import jit
from simulation.common import constants, ASC, FSGP
=======
from simulation.common import constants, ASC, FSGP, DayBreak
>>>>>>> 5457c01f

"""
Description: contains the simulation's helper functions.
"""

def timeit(func):
    """

    Apply this decorator to functions in order to time and print how long they take to execute.

    :param func: function to be timed

    """

    @functools.wraps(func)
    def wrapper_timer(*args, **kwargs):
        print(f">>> Running {func.__name__!r}... \n")
        start = timer.perf_counter()
        value = func(*args, **kwargs)
        stop = timer.perf_counter()
        run_time = stop - start
        print(f"Finished {func.__name__!r} in {run_time:.3f}s. \n")
        return value

    return wrapper_timer


def date_from_unix_timestamp(unix_timestamp):
    """

    Return a stringified UTC datetime from UNIX timestamped.

    :param int unix_timestamp: A unix timestamp

    :returns: A string of the UTC representation of the UNIX timestamp in the format Y-m-d H:M:S
    :rtype: str

    """

    return datetime.datetime.utcfromtimestamp(unix_timestamp).strftime('%Y-%m-%d %H:%M:%S')


@jit(nopython=True)
def check_for_non_consecutive_zeros(array, verbose=False):
    """

    Checks if an array has non-consecutive zeroes as elements.

    :param np.ndarray array: array to be examined
    :param bool verbose: whether method should be verbose
    :return: whether the array has non-consecutive zeroes
    :rtype: bool

    """

    zeroed_indices = np.where(array == 0)[0]

    if len(zeroed_indices) == 0:
        if verbose:
            print("No zeroes found in the array!")
        return -1

    zeroed_indices_diff = np.diff(zeroed_indices)

    if np.max(zeroed_indices_diff) == 1 and np.min(zeroed_indices_diff) == 1:
        if verbose:
            print("Only consecutive zeroes found!")
        return False
    else:
        if verbose:
            print("Non-consecutive zeroes found!")
        return True


def reshape_and_repeat(input_array, reshape_length):
    """

    Reshape and repeat an input array to have a certain length while maintaining its elements.
    Examples:
        If you want a constant speed for the entire simulation, insert a single element
        into the input_speed array.

            input_speed = np.array([30]) <-- constant speed of 30km/h

        If you want 50km/h in the first half of the simulation and 60km/h in the second half,
        do the following:

            input_speed = np.array([50, 60])

        This logic will apply for all subsequent array lengths (3, 4, 5, etc.)
    Keep in mind, however, that the condition len(input_array) <= reshape_length must be true

    :param np.ndarray input_array: array to be modified
    :param float reshape_length: length for input array to be modified to
    :return: modified array
    :rtype: np.ndarray

    """

    if input_array.size >= reshape_length:
        return input_array
    else:
        quotient_remainder_tuple = divmod(reshape_length, input_array.size)
        temp = np.repeat(input_array, quotient_remainder_tuple[0])
        result = np.append(temp, np.repeat(
            temp[-1], quotient_remainder_tuple[1]))

        return result


def apply_deceleration(input_speed_array, tick):
    """

    Remove sudden drops in speed from input_speed_array

    The modified input_speed_array stays as close to the target speeds as possible such that:
        1. The decrease between any two consecutive speed values cannot exceed max_deceleration_per_tick km/h
        2. Values of 0km/h remain 0km/h

    :param np.ndarray input_speed_array: array to be modified
    :param int tick: time interval between each value in input_speed_array
    :return: modified array
    :rtype: np.ndarray

    """
    max_deceleration_per_tick = DayBreak.max_deceleration_kmh_per_s*tick

    if input_speed_array is None:
        return np.array([])

    # start at the second to last element since the last element can be any speed
    for i in range(len(input_speed_array) - 2, 0, -1):

        # if the car wants to decelerate more than it can, maximize deceleration
        if input_speed_array[i] - input_speed_array[i + 1] > max_deceleration_per_tick:
            input_speed_array[i] = input_speed_array[i + 1] + max_deceleration_per_tick

    return input_speed_array


def apply_acceleration(input_speed_array, tick):
    """

    Remove sudden increases in speed from input_speed_array

    The modified input_speed_array stays as close to the target speeds as possible such that:
        1. The increase between any two consecutive speed values cannot exceed max_acceleration_per_tick km/h
        2. Values of 0km/h remain 0km/h
        3. The first element cannot exceed MAX_ACCELERATION km/h since the car starts at rest

    :param np.ndarray input_speed_array: array to be modified
    :param int tick: time interval between each value in input_speed_array
    :return: modified array
    :rtype: np.ndarray

    """
    max_acceleration_per_tick = DayBreak.max_acceleration_kmh_per_s*tick

    if input_speed_array is None:
        return np.array([])

    for i in range(0, len(input_speed_array)):

        # prevent the car from starting the race at an unattainable speed
        if i == 0 and input_speed_array[i] > max_acceleration_per_tick:
            input_speed_array[i] = max_acceleration_per_tick

        # if the car wants to accelerate more than it can, maximize acceleration
        elif input_speed_array[i] - input_speed_array[i - 1] > max_acceleration_per_tick:
            input_speed_array[i] = input_speed_array[i - 1] + max_acceleration_per_tick

    return input_speed_array


def reshape_speed_array(start_hour, simulation_duration, race_type, speed, granularity, tick=1):
    """

    Modify the speed array to reflect:
        - race regulations
        - race length
        - reasonable acceleration
        - reasonable deceleration
        - tick length (time interval between speed array values in seconds)

    :param np.ndarray speed: A NumPy array representing the speed at each timestamp in km/h
    :param int start_hour: An integer representing the race's start hour
    :param int simulation_duration: An integer representing simulation duration in seconds
    :param str race_type: A string describing the race type. Must be one of "ASC" or "FSGP"
    :param float granularity: how granular the time divisions for Simulation's speed array should be,
                              where 1 is hourly and 0.5 is twice per hour.
    :param int tick: The time interval in seconds between each speed in the speed array
    :return: A modified speed array which reflects race constraints and the car's acceleration/deceleration
    :rtype: np.ndarray

    """
    speed_boolean_array = get_race_timing_constraints_boolean(start_hour, simulation_duration,
                                                              race_type, as_seconds=False,
                                                              granularity=granularity).astype(int)
    speed_mapped = map_array_to_targets(speed, speed_boolean_array)

    reshaped_tick_count = simulation_duration/tick
    speed_mapped_per_tick = np.insert(reshape_and_repeat(speed_mapped, reshaped_tick_count), 0, 0)
    speed_smoothed_kmh = apply_deceleration(apply_acceleration(speed_mapped_per_tick, tick), tick)

    return speed_smoothed_kmh


def hour_from_unix_timestamp(unix_timestamp):
    """

    Return the hour of a UNIX timestamp.

    :param float unix_timestamp: a UNIX timestamp
    :return: hour of UTC datetime from unix timestamp
    :rtype: int

    """

    val = datetime.datetime.utcfromtimestamp(unix_timestamp)
    return val.hour


def adjust_timestamps_to_local_times(timestamps, starting_drive_time, time_zones):
    """

    Takes in the timestamps of the vehicle's driving duration, starting drive time, and a list of time zones,
    returns the local times at each point

    :param np.ndarray timestamps: (int[N]) timestamps starting from 0, in seconds
    :param float starting_drive_time: (int[N]) local time that the car was start to be driven in UNIX time (Daylight Saving included)
    :param np.ndarray time_zones: (int[N])
    :returns: array of local times at each point
    :rtype: np.ndarray

    """

    return np.array(timestamps + starting_drive_time - (time_zones[0] - time_zones), dtype=np.uint64)


def calculate_path_distances(coords):
    """

    The coordinates are spaced quite tightly together, and they capture the
    features of the road. So, the lines between every pair of adjacent
    coordinates can be treated like a straight line, and the distances can
    thus be obtained.

    :param np.ndarray coords: A NumPy array [n][latitude, longitude]
    :returns path_distances: a NumPy array [n-1][distances],
    :rtype: np.ndarray

    """

    offset = np.roll(coords, (1, 1))

    # get the latitude and longitude differences, in radians
    diff = (coords - offset)[1:] * np.pi / 180
    diff_lat, diff_lng = np.split(diff, 2, axis=1)
    diff_lat = np.squeeze(diff_lat)
    diff_lng = np.squeeze(diff_lng)

    # get the mean latitude for every latitude, in radians
    mean_lat = ((coords + offset)[1:, 0] * np.pi / 180) / 2
    cosine_mean_lat = np.cos(mean_lat)

    # multiply the latitude difference with the cosine_mean_latitude
    diff_lng_adjusted = cosine_mean_lat * diff_lng

    # square, sum and square-root
    square_lat = np.square(diff_lat)
    square_lng = np.square(diff_lng_adjusted)
    square_sum = square_lat + square_lng

    path_distances = constants.EARTH_RADIUS * np.sqrt(square_sum)

    return path_distances


@jit(nopython=True)
def get_array_directional_wind_speed(vehicle_bearings, wind_speeds, wind_directions):
    """

    Returns the array of wind speed in m/s, in the direction opposite to the
        bearing of the vehicle

    :param np.ndarray vehicle_bearings: (float[N]) The azimuth angles that the vehicle in, in degrees
    :param np.ndarray wind_speeds: (float[N]) The absolute speeds in m/s
    :param np.ndarray wind_directions: (float[N]) The wind direction in the meteorlogical convention. To convert from meteorological convention to azimuth angle, use (x + 180) % 360
    :returns: The wind speeds in the direction opposite to the bearing of the vehicle
    :rtype: np.ndarray

    """

    # wind direction is 90 degrees meteorlogical, so it is 270 degrees azimuthal. car is 90 degrees
    #   cos(90 - 90) = cos(0) = 1. Wind speed is moving opposite to the car,
    # car is 270 degrees, cos(90-270) = -1. Wind speed is in direction of the car.
    return wind_speeds * (np.cos(np.radians(wind_directions - vehicle_bearings)))


def get_day_of_year_map(date):
    """

    Extracts day, month, year, from datetime object

    :param datetime.date date: date to be decomposed

    """
    return get_day_of_year(date.day, date.month, date.year)


def get_day_of_year(day, month, year):
    """

    Calculates the day of the year, given the day, month and year.
    Day refers to a number representing the nth day of the year. So, Jan 1st will be the 1st day of the year

    :param int day: nth day of the year
    :param int month: month
    :param int year: year
    :returns: day of year
    :rtype: int

    """

    return (datetime.date(year, month, day) - datetime.date(year, 1, 1)).days + 1


@jit(nopython=True)
def calculate_declination_angle(day_of_year):
    """

    Calculates the Declination Angle of the Earth at a given day
    https://www.pveducation.org/pvcdrom/properties-of-sunlight/declination-angle

    :param np.ndarray day_of_year: The number of the day of the current year, with January 1 being the first day of the year.
    :returns: The declination angle of the Earth relative to the Sun, in degrees
    :rtype: np.ndarray

    """

    declination_angle = -23.45 * np.cos(np.radians((np.float_(360) / 365) *
                                                   (day_of_year + 10)))

    return declination_angle


# ----- Calculation of Apparent Solar Time -----
@jit(nopython=True)
def calculate_eot_correction(day_of_year):
    """

    Approximates and returns the correction factor between the apparent
    solar time and the mean solar time

    :param np.ndarray day_of_year: The number of the day of the current year, with January 1 being the first day of the year.
    :returns: The Equation of Time correction EoT in minutes, where apparent Solar Time = Mean Solar Time + EoT
    :rtype: np.ndarray

    """

    b = np.radians((np.float_(360) / 364) * (day_of_year - 81))

    eot = 9.87 * np.sin(2 * b) - 7.83 * np.cos(b) - 1.5 * np.sin(b)

    return eot


@jit(nopython=True)
def calculate_LSTM(time_zone_utc):
    """

    Calculates and returns the LSTM, or Local Solar Time Meridian.
    https://www.pveducation.org/pvcdrom/properties-of-sunlight/solar-time

    :param np.ndarray time_zone_utc: The UTC time zone of your area in hours of UTC offset.
    :returns: The Local Solar Time Meridian in degrees
    :rtype: np.ndarray

    """

    return 15 * time_zone_utc


def local_time_to_apparent_solar_time(time_zone_utc, day_of_year, local_time,
                                      longitude):
    """

    Converts between the local time to the apparent solar time and returns the apparent
    solar time.
    https://www.pveducation.org/pvcdrom/properties-of-sunlight/solar-time

    Note: If local time and time_zone_utc are both unadjusted for Daylight Savings, the
        calculation will end up just the same

    :param np.ndarray time_zone_utc: The UTC time zone of your area in hours of UTC offset.
    :param np.ndarray day_of_year: The number of the day of the current year, with January 1 being the first day of the year.
    :param np.ndarray local_time: The local time in hours from midnight (Adjust for Daylight Savings)
    :param np.ndarray longitude: The longitude of a location on Earth
    :returns: The Apparent Solar Time of a location, in hours from midnight
    :rtype: np.ndarray

    """

    lstm = calculate_LSTM(time_zone_utc)
    eot = calculate_eot_correction(day_of_year)

    # local solar time
    lst = local_time + np.float_(longitude - lstm) / 15 + np.float_(eot) / 60

    return lst


@jit(nopython=True)
def calculate_path_gradients(elevations, distances):
    """

    Get the approximate gradients of every point on the path.

    Note:
        - gradient > 0 corresponds to uphill
        - gradient < 0 corresponds to downhill

    :param np.ndarray elevations: [N][elevations]
    :param np.ndarray distances: [N-1][distances]
    :returns gradients: [N-1][gradients]
    :rtype: np.ndarray

    """

    # subtract every next elevation with the previous elevation to
    # get the difference in elevation
    # [1 2 3 4 5]
    # [5 1 2 3 4] -
    # -------------
    #   [1 1 1 1]

    offset = np.roll(elevations, 1)
    delta_elevations = (elevations - offset)[1:]

    # Divide the difference in elevation to get the gradient
    # gradient > 0: uphill
    # gradient < 0: downhill

    gradients = delta_elevations / distances

    return gradients


@jit(nopython=True)
def compute_elevation_angle_math(declination_angle, hour_angle, latitude):
    """

    Gets the two terms to calculate and return elevation angle, given the
    declination angle, hour angle, and latitude.

    This method separates the math part of the calculation from its caller
    method to optimize for numba compilation.

    :param np.ndarray latitude: array of latitudes
    :param np.ndarray declination_angle: The declination angle of the Earth relative to the Sun
    :param np.ndarray hour_angle: The hour angle of the sun in the sky
    :returns: The elevation angle in degrees
    :rtype: np.ndarray

    """

    term_1 = np.sin(np.radians(declination_angle)) * np.sin(np.radians(latitude))
    term_2 = np.cos(np.radians(declination_angle)) * np.cos(np.radians(latitude)) * np.cos(np.radians(hour_angle))
    elevation_angle = np.arcsin(term_1 + term_2)

    return np.degrees(elevation_angle)


@jit(nopython=True)
def find_runs(x):
    """

    Method to identify runs of consecutive items in NumPy array
    Based on code from: user alimanfoo on https://gist.github.com/alimanfoo/c5977e87111abe8127453b21204c1065

    :returns a tuple of 3 NumPy arrays for (run_values, run_starts, run_lengths)
    :param x: a 1D NumPy array3
    :raises: ValueError if array dimension is greater than 1

    :returns: a tuple of 3 NumPy arrays for (run_values, run_starts, run_lengths)
    :rtype: tuple

    """

    x = np.asanyarray(x)
    if x.ndim != 1:
        raise ValueError('only 1D array supported')
    n = x.shape[0]

    # handle empty array
    if n == 0:
        return np.array([]), np.array([]), np.array([])
    else:
        loc_run_start = np.empty(n, dtype=bool)
        loc_run_start[0] = True
        np.not_equal(x[:-1], x[1:], out=loc_run_start[1:])
        run_starts = np.nonzero(loc_run_start)[0]

        run_values = x[loc_run_start]

        run_lengths = np.diff(np.append(run_starts, n))

        return run_values, run_starts, run_lengths


@jit(nopython=True)
def find_multi_index_runs(x):
    run_values, run_starts, run_lengths = find_runs(x)

    # Find where the run_lengths is greater than one
    multi_index_run_indices = np.where(run_lengths > 1)

    # Use these new indices to index the existing run_values, run_tarts, run_lengths.
    # This removes all the runs with length 1
    multi_index_run_starts = run_starts[multi_index_run_indices]
    multi_index_run_values = run_values[multi_index_run_indices]
    multi_index_run_lengths = run_lengths[multi_index_run_indices]

    return multi_index_run_values, multi_index_run_starts, multi_index_run_lengths


@jit(nopython=True)
def apply_race_timing_constraints(speed_kmh, start_hour, simulation_duration, race_type, timestamps, verbose):
    """

    Applies regulation timing constraints to a speed array.

    :param np.ndarray speed_kmh: A NumPy array representing the speed at each timestamp in km/h
    :param int start_hour: An integer representing the race's start hour
    :param int simulation_duration: An integer representing simulation duration in seconds
    :param str race_type: A string describing the race type. Must be one of "ASC" or "FSGP"
    :param np.ndarray timestamps: A NumPy array representing the timestamps for the simulated race
    :param bool verbose: A flag to show speed array modifications for debugging purposes
    :returns: constrained_speed_kmh, a speed array with race timing constraints applied to it, not_charging_array, a boolean array representing when the car can charge and when it cannot (1 = charge, 0 = not_charging_array)
    :rtype: np.ndarray
    :raises: ValueError is race_type is not one of "ASC" or "FSGP"

    """

    not_charging_array = get_race_timing_constraints_boolean(start_hour, simulation_duration, race_type)

    if verbose:
        plot_graph(timestamps=timestamps,
                   arrays_to_plot=[not_charging_array, speed_kmh],
                   array_labels=["not charge", "updated speed (km/h)"],
                   graph_title="not charge and speed")

    constrained_speed_kmh = np.logical_and(speed_kmh, not_charging_array) * speed_kmh

    return constrained_speed_kmh, not_charging_array


def get_race_timing_constraints_boolean(start_hour, simulation_duration, race_type, granularity=1, as_seconds=True):
    """

    Applies regulation timing constraints to a speed array.

    :param int start_hour: An integer representing the race's start hour
    :param int simulation_duration: An integer representing simulation duration in seconds
    :param str race_type: A string describing the race type. Must be one of "ASC" or "FSGP"
    :param bool as_seconds: will return an array of seconds, or hours if set to False
    :param float granularity: how granular the time divisions for Simulation's speed array should be, where 1 is hourly and 2 is twice per hour.
    :returns: driving_time_boolean, a boolean array with race timing constraints applied to it
    :rtype: np.ndarray
    :raises: ValueError is race_type is not one of "ASC" or "FSGP"

    """

    # (Charge from 7am-9am and 6pm-8pm) for ASC - 13 Hours of Race Day, 9 Hours of Driving
    # (Charge from 8am-9am and 6pm-8pm) for FSGP

    simulation_hours = np.arange(start_hour, start_hour + simulation_duration / (60 * 60), (1.0 / granularity))

    if as_seconds is True:
        simulation_hours_by_second = np.append(np.repeat(simulation_hours, 3600),
                                               start_hour + simulation_duration / (60 * 60)).astype(int)
        if race_type == "ASC":
            driving_time_boolean = [(simulation_hours_by_second % 24) <= ASC.driving_begin, (simulation_hours_by_second % 24) >= ASC.driving_end]
        else:  # FSGP
            driving_time_boolean = [(simulation_hours_by_second % 24) <= FSGP.driving_begin, (simulation_hours_by_second % 24) >= FSGP.driving_end]
    else:
        if race_type == "ASC":
            driving_time_boolean = [(simulation_hours % 24) <= ASC.driving_begin, (simulation_hours % 24) >= ASC.driving_end]
        else:  # FSGP
            driving_time_boolean = [(simulation_hours % 24) <= FSGP.driving_begin, (simulation_hours % 24) >= FSGP.driving_end]

    return np.invert(np.logical_or.reduce(driving_time_boolean))


def get_charge_timing_constraints_boolean(start_hour, simulation_duration, race_type, as_seconds=True):
    """

    Applies regulation timing constraints to an array representing when the car will be able to charge.

    :param int start_hour: An integer representing the race's start hour
    :param int simulation_duration: An integer representing simulation duration in seconds
    :param str race_type: A string describing the race type. Must be one of "ASC" or "FSGP"
    :param bool as_seconds: will return an array of seconds, or hours if set to False
    :returns: driving_time_boolean, a boolean array with charge timing constraints applied to it
    :rtype: np.ndarray
    :raises: ValueError is race_type is not one of "ASC" or "FSGP"

    """

    # (Charge from 7am-9am and 6pm-8pm) for ASC - 13 Hours of Race Day, 9 Hours of Driving
    # (Charge from 8am-9am and 6pm-8pm) for FSGP

    simulation_hours = np.arange(start_hour, start_hour + simulation_duration / (60 * 60))

    if as_seconds is True:
        simulation_hours_by_second = np.append(np.repeat(simulation_hours, 3600),
                                               start_hour + simulation_duration / (60 * 60)).astype(int)
        if race_type == "ASC":
            driving_time_boolean = [(simulation_hours_by_second % 24) <= ASC.charging_begin, (simulation_hours_by_second % 24) >= ASC.charging_end]
        else:  # FSGP
            driving_time_boolean = [(simulation_hours_by_second % 24) <= FSGP.charging_begin, (simulation_hours_by_second % 24) >= FSGP.charging_end]
    else:
        if race_type == "ASC":
            driving_time_boolean = [(simulation_hours % 24) <= ASC.charging_begin, (simulation_hours % 24) >= ASC.charging_end]
        else:  # FSGP
            driving_time_boolean = [(simulation_hours % 24) <= FSGP.charging_begin, (simulation_hours % 24) >= FSGP.charging_end]

    return np.invert(np.logical_or.reduce(driving_time_boolean))


def plot_graph(timestamps, arrays_to_plot, array_labels, graph_title, save=True,
               plot_portion: tuple[float] = (0.0, 1.0)):
    """

    This is a utility function to plot out any set of NumPy arrays you pass into it using the Bokeh library.
    The precondition of this function is that the length of arrays_to_plot and array_labels are equal.

    This is because there be a 1:1 mapping of each entry of arrays_to_plot to array_labels such that:
        arrays_to_plot[n] has label array_labels[n]

    Result:
        Produces a 3 x ceil(len(arrays_to_plot) / 3) plot
        If save is enabled, save html file

    Another precondition of this function is that each of the arrays within arrays_to_plot also have the
    same length. This is each of them will share the same time axis.

    :param np.ndarray timestamps: An array of timestamps for the race
    :param list arrays_to_plot: An array of NumPy arrays to plot
    :param list array_labels: An array of strings for the individual plot titles
    :param str graph_title: A string that serves as the plot's main title
    :param bool save: Boolean flag to control whether to save an .html file
    :param plot_portion: tuple containing beginning and end of arrays that we want to plot as percentages which is
    useful if we only want to plot for example the second half of the race in which case we would input (0.5, 1.0).

    """

    if plot_portion != (0.0, 1.0):
        for index, array in enumerate(arrays_to_plot):
            beginning_index = int(len(array) * plot_portion[0])
            end_index = int(len(array) * plot_portion[1])
            arrays_to_plot[index] = array[beginning_index:end_index]

        beginning_index = int(len(timestamps) * plot_portion[0])
        end_index = int(len(timestamps) * plot_portion[1])
        timestamps = timestamps[beginning_index:end_index]

    if plot_portion != (0.0, 1.0):
        for index, array in enumerate(arrays_to_plot):
            beginning_index = int(len(array) * plot_portion[0])
            end_index = int(len(array) * plot_portion[1])
            arrays_to_plot[index] = array[beginning_index:end_index]

        beginning_index = int(len(timestamps) * plot_portion[0])
        end_index = int(len(timestamps) * plot_portion[1])
        timestamps = timestamps[beginning_index:end_index]

    compress_constant = max(int(timestamps.shape[0] / 5000), 1)

    for index, array in enumerate(arrays_to_plot):
        arrays_to_plot[index] = array[::compress_constant]

    figures = list()

    hover_tool = HoverTool()
    hover_tool.formatters = {"x": "datetime"}
    hover_tool.tooltips = [
        ("time", "$x"),
        ("data", "$y")
    ]

    for index, data_array in enumerate(arrays_to_plot):
        # create figures and put them in list
        figures.append(figure(title=array_labels[index], x_axis_label="Time (hr)",
                              y_axis_label=array_labels[index], x_axis_type="datetime"))

        # add line renderers to each figure
        colours = (
            '#EC1557', '#F05223', '#F6A91B', '#A5CD39', '#20B254', '#00AAAE', '#4998D3', '#892889', '#fa1b9a',
            '#F05223', '#EC1557', '#F05223', '#F6A91B', '#A5CD39', '#20B254', '#00AAAE', '#4998D3', '#892889',
            '#fa1b9a', '#F05223', '#EC1557', '#F05223', '#F6A91B', '#A5CD39', '#20B254', '#00AAAE', '#4998D3',
            '#892889', '#fa1b9a', '#F05223', '#EC1557', '#F05223', '#F6A91B', '#A5CD39', '#EC1557', '#F05223')
        figures[index].line(timestamps[::compress_constant] * 1000, data_array, line_color=colours[index],
                            line_width=2)

        figures[index].add_tools(hover_tool)

    grid = gridplot(figures, sizing_mode="scale_both",
                    ncols=3, plot_height=200, plot_width=300)

    if save:
        output_file(filename=graph_title + '.html', title=graph_title)

    show(grid)

    return


def route_visualization(coords, visible=True):
    """

    Takes in a list of coordinates and visualizes them using MapBox.
    Outputs a window that visualizes the route with given coordinates

    :param np.ndarray coords: A NumPy array [n][latitude, longitude]

    """

    point_labels = [f"Point {str(i)}" for i in range(len(coords))]
    colours = [0 for _ in coords]
    sizes = [6 for _ in coords]
    latitudes = [c[0] for c in coords]
    longitudes = [c[1] for c in coords]

    zipped_data = list(zip(point_labels, latitudes,
                           longitudes, colours, sizes))

    colour_hex = "#002145"
    solid_color_hex_continuous_scale = [colour_hex, colour_hex]

    dataframe = pd.DataFrame(zipped_data, columns=[
        "Point", "Latitude", "Longitude", "Colour", "Size"])

    fig = px.scatter_mapbox(dataframe, lat="Latitude", lon="Longitude", color="Colour",
                            hover_name=point_labels, color_continuous_scale=solid_color_hex_continuous_scale,
                            size="Size", size_max=6, zoom=3, height=800)

    fig.update_layout(mapbox_style="stamen-terrain", mapbox_zoom=5, mapbox_center_lat=41,
                      margin={"r": 0, "t": 0, "l": 0, "b": 0})

    if visible:
        fig.show()


def simple_plot_graph(data, title, visible=True):
    """

    Displays a graph of the data using Matplotlib

    :param bool visible: A control flag specifying if the plot should be shown
    :param np.ndarray data: A NumPy[n] array of data to plot
    :param str title: The graph title

    """
    fig, ax = plt.subplots()
    x = np.arange(0, len(data))
    ax.plot(x, data)
    plt.title(title)
    if visible:
        plt.show()


@jit(nopython=True)
def calculate_completion_index(path_length, cumulative_distances):
    """

    This function identifies the index of cumulative_distances where the route has been completed.
    Indexing timestamps with the result of this function will return the time taken to complete the race.

    This problem, although framed in the context of the Simulation, is just to find the array position of the first
    value that is greater or equal to a target value

    :param float path_length: The length of the path the vehicle travels on
    :param np.ndarray cumulative_distances: A NumPy array representing the cumulative distanced travelled by the vehicle

    Pre-Conditions:
        path_length and cumulative_distances may be in any length unit, but they must share the same length unit

    :returns: First index of cumulative_distances where the route has been completed
    :rtype: int

    """

    # Identify the first index which the vehicle has completed the route
    completion_index = np.where(cumulative_distances >= path_length)[0][0]

    return completion_index


def plot_longitudes(coordinates):
    """

    Plots the longitudes of a set of coordinates. Meant to support Simulation development and verification of route data.

    :param np.ndarray coordinates: A NumPy array (float[N][longitude, latitude]) representing a path of coordinates
    :returns: Nothing, but plots the longitudes

    """
    simple_plot_graph(coordinates[:, 0], "Longitudes")


def plot_latitudes(coordinates):
    """

    Plots the latitudes of a set of coordinates. Meant to support Simulation development and verification of route data.

    :param np.ndarray coordinates: A NumPy array (float[N][longitude, latitude]) representing a path of coordinates
    :returns: Nothing, but plots the latitudes

    """

    simple_plot_graph(coordinates[:, 1], "Latitudes")


@jit(nopython=True)
def map_array_to_targets(input_array, target_array):
    """

    Will map an array of values to the non-zero elements (a target) of targets_array.
    The assertion that len(input_array) and # of targets must match.

    Examples:
        If input array is [9, 6, 12] and target_array is [0, 1, 1, 0, 1], the output
    would be [0, 9, 6, 0, 12].
        If input array is [7, 4, 3, 1] and target_array is [0, 1, 0, 1, 1], then the assertion will
    fail as there are four elements in input_array and three targets in target_array, thus an error
    will be raised.

    :param input_array: array of values that will be mapped to the boolean array
    :param target_array: a boolean array of zero and non-zero values
    :returns: a new array consisting of the elements of input_array, mapped to the targets values of target_array.
    :rtype: np.ndarray

    """

    if target_array.sum() != len(input_array):
        raise AssertionError("Number of targets and length of input_array do not match.")

    output_array = np.zeros(len(target_array), dtype=float)
    i = 0

    for value in input_array:
        while target_array[i] == 0:
            i += 1
        output_array[i] = value
        i += 1

    return output_array


@jit(nopython=True)
def get_map_data_indices(closest_gis_indices):
    """
    gets list of indices of the data to be displayed on corresponding
    coordinates of the client side map

    :param closest_gis_indices: a list of indices of the closest gis coordinate
                                at each tick
    """
    map_data_indices = [0]
    for i in range(len(closest_gis_indices)):
        if i == 0:
            continue
        else:
            if not closest_gis_indices[i] == closest_gis_indices[i - 1]:
                map_data_indices.append(i)
    return map_data_indices


def PJWHash(key: Union[np.ndarray, list, set, str, tuple]) -> int:
    """
    Hashes a given `key` using the PJW hash function.
    See: https://en.wikipedia.org/wiki/PJW_hash_function

    This function is used to generate a hash to identify `Simulation` objects as representing the same situation, or not.

    Python implementation by Arash Partow - 2002:
    https://github.com/JamzyWang/HashCollector/blob/master/GeneralHashFunctions_Python/GeneralHashFunctions.py

    :param key: Sequence that will be hashed. Should be an iterable of values that can be added with integers.
    :return: Returns the generated hash
    :rtype: int

    """

    BitsInUnsignedInt = 4 * 8
    ThreeQuarters = long((BitsInUnsignedInt * 3) / 4)
    OneEighth = long(BitsInUnsignedInt / 8)
    HighBits = 0xFFFFFFFF << (BitsInUnsignedInt - OneEighth)
    Hash = 0
    Test = 0

    for i in range(len(key)):
        Hash = (Hash << OneEighth) + ord(key[i])
        Test = Hash & HighBits
        if Test != 0:
            Hash = ((Hash ^ (Test >> ThreeQuarters)) & (~HighBits))
    return Hash & 0x7FFFFFFF


@jit(nopython=True)
def normalize(input_array: np.ndarray, max_value: float = None, min_value: float = None) -> np.ndarray:
    max_value_in_array = np.max(input_array) if max_value is None else max_value
    min_value_in_array = np.min(input_array) if min_value is None else min_value
    return (input_array - min_value_in_array) / (max_value_in_array - min_value_in_array)


@jit(nopython=True)
def denormalize(input_array: np.ndarray, max_value: float, min_value: float = 0) -> np.ndarray:
    return input_array * (max_value - min_value) + min_value


@jit(nopython=True)
def rescale(input_array: np.ndarray, upper_bound: float, lower_bound: float = 0):
    normalized_array = normalize(input_array)
    return denormalize(normalized_array, upper_bound, lower_bound)



if __name__ == '__main__':
    # speed_array input
    speed_array = np.array([45, 87, 65, 89, 43, 54, 45, 23, 34, 20])

    expanded_speed_array = reshape_and_repeat(speed_array, 9 * 3600)
    expanded_speed_array = np.insert(expanded_speed_array, 0, 0)
    expanded_speed_array = apply_deceleration(expanded_speed_array, 20)<|MERGE_RESOLUTION|>--- conflicted
+++ resolved
@@ -12,12 +12,9 @@
 from bokeh.plotting import figure, show, output_file
 from cffi.backend_ctypes import long
 from matplotlib import pyplot as plt
-<<<<<<< HEAD
 from numba import jit
 from simulation.common import constants, ASC, FSGP
-=======
 from simulation.common import constants, ASC, FSGP, DayBreak
->>>>>>> 5457c01f
 
 """
 Description: contains the simulation's helper functions.
