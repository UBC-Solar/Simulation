--- conflicted
+++ resolved
@@ -8,11 +8,7 @@
 
 
 class LibrariesNotFound(Exception):
-<<<<<<< HEAD
     pass
 
-
 class PrematureDataRecoveryError(Exception):
-=======
->>>>>>> 704eb8f6
     pass