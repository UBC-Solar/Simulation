--- conflicted
+++ resolved
@@ -7,11 +7,9 @@
     pass
 
 
-<<<<<<< HEAD
-=======
 class LibrariesNotFound(Exception):
     pass
 
->>>>>>> cc260e4a
+
 class PrematureDataRecoveryError(Exception):
     pass