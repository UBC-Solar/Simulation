--- conflicted
+++ resolved
@@ -248,14 +248,8 @@
             plot_results = False
             verbose = False
 
-<<<<<<< HEAD
-        # ----- Reshape speed array -----
-        # if not kwargs and plot_results:
-        #     print(f"Input speeds: {speed}\n")
-=======
         if not kwargs:
             print(f"Input speeds: {speed}\n")
->>>>>>> 9a058e7b
         assert len(speed) == self.get_driving_time_divisions(), ("Input driving speeds array must have length equal to "
                                                                  "get_driving_time_divisions()! Current length is "
                                                                  f"{len(speed)} and length of "
@@ -273,13 +267,13 @@
         self._model.run_simulation_calculations()
 
         results = self.get_results(["time_taken", "route_length", "distance_travelled", "speed_kmh", "final_soc"])
-        # if not kwargs:
-        #     print(f"Simulation successful!\n"
-        #           f"Time taken: {results[0]}\n"
-        #           f"Route length: {results[1]:.2f}km\n"
-        #           f"Maximum distance traversable: {results[2]:.2f}km\n"
-        #           f"Average speed: {np.average(results[3]):.2f}km/h\n"
-        #           f"Final battery SOC: {results[4]:.2f}%\n")
+        if not kwargs:
+            print(f"Simulation successful!\n"
+                  f"Time taken: {results[0]}\n"
+                  f"Route length: {results[1]:.2f}km\n"
+                  f"Maximum distance traversable: {results[2]:.2f}km\n"
+                  f"Average speed: {np.average(results[3]):.2f}km/h\n"
+                  f"Final battery SOC: {results[4]:.2f}%\n")
 
         # ----- Plotting -----
 
