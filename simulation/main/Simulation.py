import logging
import os
from typing import Union

import numpy as np
import simulation

from enum import Enum
from dotenv import load_dotenv
from simulation.common import helpers
from simulation.common.plotting import Graph, Plotting


class SimulationReturnType(Enum):
    """

    This enum exists to discretize different data types run_model should return.

    """

    time_taken = 0
    distance_travelled = 1
    void = 2


class Simulation:
    """

    Attributes:
        google_api_key: API key to access GoogleMaps API. Stored in a .env file. Please ask Simulation Lead for this!
        weather_api_key: API key to access OpenWeather API. Stored in a .env file. Please ask Simulation Lead for this!
        origin_coord: array containing latitude and longitude of route start point
        dest_coord: array containing latitude and longitude of route end point
        waypoints: array containing latitude and longitude pairs of route waypoints
        tick: length of simulation's discrete time step (in seconds)
        simulation_duration: length of simulated time (in seconds)
        start_hour: describes the hour to start the simulation (typically either 7 or 9, these
        represent 7am and 9am respectively)

    """

    def __init__(self, builder):
        """

        Instantiates a simple model of the car.

        :param builder: a SimulationState object that provides settings for the Simulation

        """

        # A Model is a (mostly) immutable container for simulation calculations and results
        self._model = None

        # ----- Return type -----

        assert builder.return_type in SimulationReturnType, "return_type must be of SimulationReturnType enum."

        self.return_type = builder.return_type

        # ----- Race type -----

        assert builder.race_type in ["ASC", "FSGP"]

        self.race_type = builder.race_type

        # ---- Granularity -----
        self.granularity = builder.granularity

        # ---- Granularity -----
        self.granularity = builder.granularity

        # ----- Load from settings_*.json -----
        self.lvs_power_loss = builder.lvs_power_loss  # LVS power loss is pretty small, so it is neglected

        self.tick = builder.tick
        assert isinstance(self.tick, int), "Discrete tick length must be an integer!"

        if self.race_type == "ASC":
            race_length = builder.race_length  # Race length in days, arbitrary as ASC doesn't have a time limit
            self.simulation_duration = race_length * 24 * 60 * 60
        elif self.race_type == "FSGP":
            self.simulation_duration = builder.simulation_duration

        self.initial_battery_charge = builder.initial_battery_charge

        self.start_hour = builder.start_hour

        self.origin_coord = builder.origin_coord
        self.dest_coord = builder.dest_coord
        self.current_coord = builder.current_coord
        self.waypoints = builder.waypoints

        gis_force_update = builder.gis_force_update
        weather_force_update = builder.weather_force_update

        # ----- Route Length -----

        self.route_length = 0  # Tentatively set to 0

        # ----- API keys -----

        load_dotenv()

        self.weather_api_key = os.getenv('OPENWEATHER_API_KEY')
        self.google_api_key = os.getenv('GOOGLE_MAPS_API_KEY')

        # ----- GoLang library initialisation -----
        self.golang = builder.golang
        self.library = simulation.Libraries(raiseExceptionOnFail=False)

        if self.golang and self.library.found_compatible_binaries() is False:
            # If compatible GoLang binaries weren't found, disable GoLang usage.
            self.golang = False
            logging.warning("GoLang binaries not found --> GoLang usage has been disabled. "
                            "To use GoLang implementations, see COMPILING_HOWTO about "
                            "compiling GoLang for your operating system.")

        # ----- Component initialisation -----

        self.basic_array = simulation.BasicArray()

        self.basic_battery = simulation.BasicBattery(self.initial_battery_charge)

        self.basic_lvs = simulation.BasicLVS(self.lvs_power_loss * self.tick)

        self.basic_motor = simulation.BasicMotor()

        self.gis = simulation.GIS(self.google_api_key, self.origin_coord, self.dest_coord, self.waypoints,
                                  self.race_type, library=self.library, force_update=gis_force_update,
                                  current_coord=self.current_coord, golang=self.golang)

        self.route_coords = self.gis.get_path()

        self.vehicle_bearings = self.gis.calculate_current_heading_array()

        self.weather = simulation.WeatherForecasts(self.weather_api_key, self.route_coords,
                                                   self.simulation_duration / 3600,
                                                   self.race_type,
                                                   library=self.library,
                                                   weather_data_frequency="daily",
                                                   force_update=weather_force_update,
                                                   origin_coord=self.gis.launch_point,
                                                   golang=self.golang)

        weather_hour = helpers.hour_from_unix_timestamp(self.weather.last_updated_time)
        self.time_of_initialization = self.weather.last_updated_time + 3600 * (24 + self.start_hour - weather_hour)

        self.solar_calculations = simulation.SolarCalculations(library=self.library)

        self.local_times = 0

        self.timestamps = np.arange(0, self.simulation_duration + self.tick, self.tick)

        self.plotting = Plotting()

    def run_model(self, speed=np.array([20, 20, 20, 20, 20, 20, 20, 20]), plot_results=True, verbose=False,
                  route_visualization=False, **kwargs):
        """

        Updates the model in tick increments for the entire simulation duration. Returns
        a final battery charge and a distance travelled for this duration, given an
        initial charge, and a target speed. Also requires the current time and location.
        This is where the magic happens.

        Note: if the speed remains constant throughout this update, and knowing the starting
            time, the cumulative distance at every time can be known. From the cumulative
            distance, the GIS class updates the new location of the vehicle. From the location
            of the vehicle at every tick, the gradients at every tick, the weather at every
            tick, the GHI at every tick, is known.

        Note 2: currently, the simulation can only be run for times during which weather data is available

        :param speed: array that specifies the solar car's driving speed at each time step
        :param plot_results: set to True to plot the results of the simulation (is True by default)
        :param verbose: Boolean to control logging and debugging behaviour
        :param route_visualization: Flag to control route_visualization plot visibility
        :param kwargs: variable list of arguments that specify the car's driving speed at each time step.
            Overrides the speed parameter.

        """

        # Used by the optimization function as it passes values as keyword arguments instead of a numpy array
        if kwargs:
            speed = np.fromiter(kwargs.values(), dtype=float)

            # Don't plot results since this code is run by the optimizer
            plot_results = False
            verbose = False

        # ----- Reshape speed array -----
        if not kwargs:
            print(f"Input speeds: {speed}\n")
        assert len(speed) == self.get_driving_time_divisions(), ("Input driving speeds array must have length equal to "
                                                                 "get_driving_time_divisions()! Current length is "
                                                                 f"{len(speed)} and length of "
                                                                 f"{self.get_driving_time_divisions()} is needed!")
        speed_boolean_array = helpers.get_race_timing_constraints_boolean(self.start_hour, self.simulation_duration,
                                                                          self.race_type, as_seconds=False,
                                                                          granularity=self.granularity).astype(int)
        speed_mapped = helpers.map_array_to_targets(speed, speed_boolean_array)
        speed_mapped_kmh = helpers.reshape_and_repeat(speed_mapped, self.simulation_duration)
        speed_mapped_kmh = np.insert(speed_mapped_kmh, 0, 0)
        speed_kmh = helpers.apply_deceleration(speed_mapped_kmh, 20)

        if self.race_type == "ASC":
            speed_kmh_without_checkpoints = speed_kmh
            speed_kmh = self.gis.speeds_with_waypoints(self.gis.path, self.gis.path_distances, speed_kmh / 3.6,
                                                       self.waypoints, verbose=False)[:self.simulation_duration + 1]
            if verbose:
                self.plotting.add_graph_to_queue(Graph([speed_kmh_without_checkpoints, speed_kmh],
                                                       ["Speed before waypoints", " Speed after waypoints"],
                                                       "Before and After waypoints"))

        if self.tick != 1:
            speed_kmh = speed_kmh[::self.tick]
        raw_speed = speed_kmh

        # ------ Run calculations and get result and modified speed array -------
        self._model = simulation.Model(self, speed_kmh)
        self._model.run_simulation_calculations()

        results = self.get_results(["time_taken", "route_length", "distance_travelled", "speed_kmh", "final_soc"])
        if not kwargs:
            print(f"Simulation successful!\n"
                  f"Time taken: {results[0]}\n"
                  f"Route length: {results[1]:.2f}km\n"
                  f"Maximum distance traversable: {results[2]:.2f}km\n"
                  f"Average speed: {np.average(results[3]):.2f}km/h\n"
                  f"Final battery SOC: {results[4]:.2f}%\n")

        # ----- Plotting -----

        if plot_results:
            results_arrays = self.get_results(["speed_kmh", "distances", "state_of_charge", "delta_energy",
                                               "solar_irradiances", "wind_speeds", "gis_route_elevations_at_each_tick",
                                               "cloud_covers", "raw_soc"]) + [raw_speed]
            results_labels = ["Speed (km/h)", "Distance (km)", "SOC (%)", "Delta energy (J)",
                              "Solar irradiance (W/m^2)", "Wind speeds (km/h)", "Elevation (m)",
                              "Cloud cover (%)", "Raw SOC (%)", "Raw Speed (km/h)"]

            self.plotting.add_graph_to_queue(Graph(results_arrays, results_labels, graph_name="Results"))

            if verbose:
                # Plot indices and environment arrays
                env_arrays = self.get_results(["temp", "closest_gis_indices", "closest_weather_indices",
                                               "gradients", "time_zones", "gis_vehicle_bearings"])
                env_labels = ["speed dist (m)", "gis ind", "weather ind",
                              "gradients (m)", "time zones", "vehicle bearings"]
                indices_and_environment_graph = Graph(env_arrays, env_labels, graph_name="Indices and Environment")
                self.plotting.add_graph_to_queue(indices_and_environment_graph)

                # Plot speed boolean and SOC arrays
                arrays_to_plot = self.get_results(["speed_kmh", "state_of_charge"])
                logical_arrays = []
                for arr in arrays_to_plot:
                    speed_kmh = np.logical_and(speed_kmh, arr) * speed_kmh
                    logical_arrays.append(speed_kmh)

                boolean_arrays = arrays_to_plot + logical_arrays
                boolean_labels = ["Speed (km/h)", "SOC", "Speed & SOC", "Speed & not_charge"]
                boolean_graph = Graph(boolean_arrays, boolean_labels, graph_name="Speed Boolean Operations")
                self.plotting.add_graph_to_queue(boolean_graph)

            self.plotting.plot_graphs(self.timestamps)

        if route_visualization:
            if self.race_type == "FSGP":
                helpers.route_visualization(self.gis.single_lap_path, visible=route_visualization)
            elif self.race_type == "ASC":
                helpers.route_visualization(self.gis.path, visible=route_visualization)

        if self.return_type is SimulationReturnType.distance_travelled:
            return float(results[2])
        if self.return_type is SimulationReturnType.time_taken:
            return -1 * float(results[0])
        if self.return_type is SimulationReturnType.void:
            pass
        else:
            raise TypeError("Return type not found.")

    def get_results(self, values: Union[np.ndarray, list, tuple, set]) -> list:
        """

        Use this function to extract data from a Simulation model.
        For example, input ["speed_kmh","delta_energy"] to extract speed_kmh and delta_energy. Use
        "default" to extract the properties that used to be in the SimulationResults object.

        :param values: an iterable of strings that should correspond to a certain property of simulation.
        :returns: a list of Simulation properties in the order provided.
        :rtype: list

        """

<<<<<<< HEAD
        closest_gis_indices = self.gis.calculate_closest_gis_indices(cumulative_distances)

        pbar.update(1)

        closest_weather_indices = self.weather.calculate_closest_weather_indices(cumulative_distances)

        pbar.update(1)

        path_distances = self.gis.path_distances
        cumulative_distances = np.cumsum(path_distances)  # [cumulative_distances] = meters

        pbar.update(1)

        max_route_distance = cumulative_distances[-1]

        self.route_length = max_route_distance / 1000.0  # store the route length in kilometers

        pbar.update(1)

        # Array of elevations at every route point
        gis_route_elevations = self.gis.get_path_elevations()

        gis_route_elevations_at_each_tick = gis_route_elevations[closest_gis_indices]

        pbar.update(1)

        # Get the azimuth angle of the vehicle at every location
        gis_vehicle_bearings = self.vehicle_bearings[closest_gis_indices]

        pbar.update(1)

        # Get array of path gradients
        gradients = self.gis.get_gradients(closest_gis_indices)

        pbar.update(1)

        # ----- Timing Calculations -----

        # Get time zones at each point on the GIS path
        time_zones = self.gis.get_time_zones(closest_gis_indices)

        # Local times in UNIX timestamps
        local_times = helpers.adjust_timestamps_to_local_times(self.timestamps, self.time_of_initialization, time_zones)

        pbar.update(1)

        # Get the weather at every location
        weather_forecasts = self.weather.get_weather_forecast_in_time(closest_weather_indices, local_times)
        roll_by_tick = int(3600 / self.tick) * (24 + self.start_hour - helpers.hour_from_unix_timestamp(weather_forecasts[0, 2]))
        weather_forecasts = np.roll(weather_forecasts, -roll_by_tick, 0)

        pbar.update(2)

        absolute_wind_speeds = weather_forecasts[:, 5]
        wind_directions = weather_forecasts[:, 6]
        cloud_covers = weather_forecasts[:, 7]

        pbar.update(1)

        # Get the wind speeds at every location
        wind_speeds = helpers.get_array_directional_wind_speed(gis_vehicle_bearings, absolute_wind_speeds,
                                                               wind_directions)

        pbar.update(1)

        # Get an array of solar irradiance at every coordinate and time
        solar_irradiances = self.solar_calculations.calculate_array_GHI(self.route_coords[closest_gis_indices],
                                                                        time_zones, local_times,
                                                                        gis_route_elevations_at_each_tick,
                                                                        cloud_covers)

        pbar.update(2)

        # TLDR: we have now obtained solar irradiances, wind speeds, and gradients at each tick

        # ----- Energy Calculations -----

        self.basic_lvs.update(self.tick)

        lvs_consumed_energy = self.basic_lvs.get_consumed_energy()
        motor_consumed_energy = self.basic_motor.calculate_energy_in(speed_kmh, gradients, wind_speeds, self.tick)
        array_produced_energy = self.basic_array.calculate_produced_energy(solar_irradiances, self.tick)

        not_charge = helpers.get_charge_timing_constraints_boolean(start_hour=self.start_hour,
                                                                   simulation_duration=self.simulation_duration,
                                                                   race_type=self.race_type)
        if self.tick != 1:
            not_charge = not_charge[::self.tick]

        array_produced_energy = np.logical_and(array_produced_energy, not_charge) * array_produced_energy

        pbar.update(1)

        consumed_energy = motor_consumed_energy + lvs_consumed_energy
        produced_energy = array_produced_energy

        # net energy added to the battery
        delta_energy = produced_energy - consumed_energy

        pbar.update(1)

        # ----- Array initialisation -----

        # used to calculate the time the car was in motion
        tick_array = np.full_like(self.timestamps, fill_value=self.tick, dtype='f4')
        tick_array[0] = 0

        # ----- Array calculations -----

        cumulative_delta_energy = np.cumsum(delta_energy)
        battery_variables_array = self.basic_battery.update_array(cumulative_delta_energy)

        pbar.update(1)

        # stores the battery SOC at each time step
        state_of_charge = battery_variables_array[0]
        state_of_charge[np.abs(state_of_charge) < 1e-03] = 0

        # This functionality may want to be removed in the future (speed array gets mangled when SOC <= 0)
        speed_kmh = np.logical_and(not_charge, state_of_charge) * speed_kmh

        if verbose:
            indices_and_environment_graph = Graph([temp, closest_gis_indices, closest_weather_indices, gradients,
                                                   time_zones, gis_vehicle_bearings],
                                                  ["speed dist (m)", "gis ind", "weather ind", "gradients (m)",
                                                   "time zones",
                                                   "vehicle bearings"], "Indices and Environment variables")
            self.plotting.add_graph_to_queue(indices_and_environment_graph)

            speed_boolean_graph = Graph([speed_kmh, state_of_charge],
                                        ["Speed (km/h)", "SOC", "Speed & SOC", "Speed & not_charge"],
                                        "Speed Boolean Operations")
            self.plotting.add_graph_to_queue(speed_boolean_graph)

        pbar.update(1)

        time_in_motion = np.logical_and(tick_array, speed_kmh) * self.tick

        final_soc = state_of_charge[-1] * 100 + 0.

        distance = speed_kmh * (time_in_motion / 3600)
        distances = np.cumsum(distance)

        # Car cannot exceed Max distance, and it is not in motion after exceeded
        distances = distances.clip(0, max_route_distance / 1000)

        map_data_indices = helpers.get_map_data_indices(closest_gis_indices)

        results = SimulationResult()

        results.arrays = [
            speed_kmh,
            distances,
            state_of_charge,
            delta_energy,
            solar_irradiances,
            wind_speeds,
            gis_route_elevations_at_each_tick,
            cloud_covers,
            closest_gis_indices,
            map_data_indices,
            self.gis.path
        ]

        results.distance_travelled = distances[-1]

        pbar.update(1)

        if results.distance_travelled >= self.route_length:
            results.time_taken = helpers.calculate_race_completion_time(
                self.route_length, distances)
        else:
            results.time_taken = self.simulation_duration

        results.final_soc = final_soc

        self.time_zones = time_zones
        self.local_times = local_times

        return results
=======
        return self._model.get_results(values)
>>>>>>> 89c2e601

    def get_driving_time_divisions(self) -> int:
        """

        Returns the number of time divisions (based on granularity) that the car is permitted to be driving.
        Dependent on rules in get_race_timing_constraints_boolean() function in common/helpers.

        :return: number of hours as an integer

        """

        return helpers.get_race_timing_constraints_boolean(self.start_hour, self.simulation_duration,
                                                           self.race_type, self.granularity,
                                                           as_seconds=False).sum().astype(int)<|MERGE_RESOLUTION|>--- conflicted
+++ resolved
@@ -291,190 +291,7 @@
 
         """
 
-<<<<<<< HEAD
-        closest_gis_indices = self.gis.calculate_closest_gis_indices(cumulative_distances)
-
-        pbar.update(1)
-
-        closest_weather_indices = self.weather.calculate_closest_weather_indices(cumulative_distances)
-
-        pbar.update(1)
-
-        path_distances = self.gis.path_distances
-        cumulative_distances = np.cumsum(path_distances)  # [cumulative_distances] = meters
-
-        pbar.update(1)
-
-        max_route_distance = cumulative_distances[-1]
-
-        self.route_length = max_route_distance / 1000.0  # store the route length in kilometers
-
-        pbar.update(1)
-
-        # Array of elevations at every route point
-        gis_route_elevations = self.gis.get_path_elevations()
-
-        gis_route_elevations_at_each_tick = gis_route_elevations[closest_gis_indices]
-
-        pbar.update(1)
-
-        # Get the azimuth angle of the vehicle at every location
-        gis_vehicle_bearings = self.vehicle_bearings[closest_gis_indices]
-
-        pbar.update(1)
-
-        # Get array of path gradients
-        gradients = self.gis.get_gradients(closest_gis_indices)
-
-        pbar.update(1)
-
-        # ----- Timing Calculations -----
-
-        # Get time zones at each point on the GIS path
-        time_zones = self.gis.get_time_zones(closest_gis_indices)
-
-        # Local times in UNIX timestamps
-        local_times = helpers.adjust_timestamps_to_local_times(self.timestamps, self.time_of_initialization, time_zones)
-
-        pbar.update(1)
-
-        # Get the weather at every location
-        weather_forecasts = self.weather.get_weather_forecast_in_time(closest_weather_indices, local_times)
-        roll_by_tick = int(3600 / self.tick) * (24 + self.start_hour - helpers.hour_from_unix_timestamp(weather_forecasts[0, 2]))
-        weather_forecasts = np.roll(weather_forecasts, -roll_by_tick, 0)
-
-        pbar.update(2)
-
-        absolute_wind_speeds = weather_forecasts[:, 5]
-        wind_directions = weather_forecasts[:, 6]
-        cloud_covers = weather_forecasts[:, 7]
-
-        pbar.update(1)
-
-        # Get the wind speeds at every location
-        wind_speeds = helpers.get_array_directional_wind_speed(gis_vehicle_bearings, absolute_wind_speeds,
-                                                               wind_directions)
-
-        pbar.update(1)
-
-        # Get an array of solar irradiance at every coordinate and time
-        solar_irradiances = self.solar_calculations.calculate_array_GHI(self.route_coords[closest_gis_indices],
-                                                                        time_zones, local_times,
-                                                                        gis_route_elevations_at_each_tick,
-                                                                        cloud_covers)
-
-        pbar.update(2)
-
-        # TLDR: we have now obtained solar irradiances, wind speeds, and gradients at each tick
-
-        # ----- Energy Calculations -----
-
-        self.basic_lvs.update(self.tick)
-
-        lvs_consumed_energy = self.basic_lvs.get_consumed_energy()
-        motor_consumed_energy = self.basic_motor.calculate_energy_in(speed_kmh, gradients, wind_speeds, self.tick)
-        array_produced_energy = self.basic_array.calculate_produced_energy(solar_irradiances, self.tick)
-
-        not_charge = helpers.get_charge_timing_constraints_boolean(start_hour=self.start_hour,
-                                                                   simulation_duration=self.simulation_duration,
-                                                                   race_type=self.race_type)
-        if self.tick != 1:
-            not_charge = not_charge[::self.tick]
-
-        array_produced_energy = np.logical_and(array_produced_energy, not_charge) * array_produced_energy
-
-        pbar.update(1)
-
-        consumed_energy = motor_consumed_energy + lvs_consumed_energy
-        produced_energy = array_produced_energy
-
-        # net energy added to the battery
-        delta_energy = produced_energy - consumed_energy
-
-        pbar.update(1)
-
-        # ----- Array initialisation -----
-
-        # used to calculate the time the car was in motion
-        tick_array = np.full_like(self.timestamps, fill_value=self.tick, dtype='f4')
-        tick_array[0] = 0
-
-        # ----- Array calculations -----
-
-        cumulative_delta_energy = np.cumsum(delta_energy)
-        battery_variables_array = self.basic_battery.update_array(cumulative_delta_energy)
-
-        pbar.update(1)
-
-        # stores the battery SOC at each time step
-        state_of_charge = battery_variables_array[0]
-        state_of_charge[np.abs(state_of_charge) < 1e-03] = 0
-
-        # This functionality may want to be removed in the future (speed array gets mangled when SOC <= 0)
-        speed_kmh = np.logical_and(not_charge, state_of_charge) * speed_kmh
-
-        if verbose:
-            indices_and_environment_graph = Graph([temp, closest_gis_indices, closest_weather_indices, gradients,
-                                                   time_zones, gis_vehicle_bearings],
-                                                  ["speed dist (m)", "gis ind", "weather ind", "gradients (m)",
-                                                   "time zones",
-                                                   "vehicle bearings"], "Indices and Environment variables")
-            self.plotting.add_graph_to_queue(indices_and_environment_graph)
-
-            speed_boolean_graph = Graph([speed_kmh, state_of_charge],
-                                        ["Speed (km/h)", "SOC", "Speed & SOC", "Speed & not_charge"],
-                                        "Speed Boolean Operations")
-            self.plotting.add_graph_to_queue(speed_boolean_graph)
-
-        pbar.update(1)
-
-        time_in_motion = np.logical_and(tick_array, speed_kmh) * self.tick
-
-        final_soc = state_of_charge[-1] * 100 + 0.
-
-        distance = speed_kmh * (time_in_motion / 3600)
-        distances = np.cumsum(distance)
-
-        # Car cannot exceed Max distance, and it is not in motion after exceeded
-        distances = distances.clip(0, max_route_distance / 1000)
-
-        map_data_indices = helpers.get_map_data_indices(closest_gis_indices)
-
-        results = SimulationResult()
-
-        results.arrays = [
-            speed_kmh,
-            distances,
-            state_of_charge,
-            delta_energy,
-            solar_irradiances,
-            wind_speeds,
-            gis_route_elevations_at_each_tick,
-            cloud_covers,
-            closest_gis_indices,
-            map_data_indices,
-            self.gis.path
-        ]
-
-        results.distance_travelled = distances[-1]
-
-        pbar.update(1)
-
-        if results.distance_travelled >= self.route_length:
-            results.time_taken = helpers.calculate_race_completion_time(
-                self.route_length, distances)
-        else:
-            results.time_taken = self.simulation_duration
-
-        results.final_soc = final_soc
-
-        self.time_zones = time_zones
-        self.local_times = local_times
-
-        return results
-=======
         return self._model.get_results(values)
->>>>>>> 89c2e601
 
     def get_driving_time_divisions(self) -> int:
         """
