import json
import sys
import logging
import os
import numpy as np
import simulation

from tqdm import tqdm
from enum import Enum
from dotenv import load_dotenv
from simulation.common import helpers
from simulation.config import config_directory
from simulation.main.SimulationResult import SimulationResult
from simulation.common.plotting import Graph, Plotting


class SimulationReturnType(Enum):
    """

    This enum exists to discretize different data types run_model should return.

    """

    time_taken = 0
    distance_travelled = 1
    simulation_results = 2


class Simulation:
    """

    Attributes:
        google_api_key: API key to access GoogleMaps API. Stored in a .env file. Please ask Simulation Lead for this!
        weather_api_key: API key to access OpenWeather API. Stored in a .env file. Please ask Simulation Lead for this!
        origin_coord: array containing latitude and longitude of route start point
        dest_coord: array containing latitude and longitude of route end point
        waypoints: array containing latitude and longitude pairs of route waypoints
        tick: length of simulation's discrete time step (in seconds)
        simulation_duration: length of simulated time (in seconds)
        start_hour: describes the hour to start the simulation (typically either 7 or 9, these
        represent 7am and 9am respectively)

    """

<<<<<<< HEAD
    def __init__(self, builder):
=======
    def __init__(self, initial_conditions, return_type, race_type, granularity, golang=True):
>>>>>>> 00abdf31
        """

        Instantiates a simple model of the car.

<<<<<<< HEAD
        :param builder: a SimulationState object that provides settings for the Simulation
=======
        :param race_type: a string that describes the race type to simulate (ASC or FSGP)
        :param initial_conditions: a SimulationState object that provides initial conditions for the simulation
        :param return_type: discretely defines what kind of data run_model should return.
        :param float granularity: define the length of the time period represented by each speed array element
        :param golang: boolean which controls whether GoLang implementations are used when available
>>>>>>> 00abdf31

        """

        # ----- Return type -----

        assert builder.return_type in SimulationReturnType, "return_type must be of SimulationReturnType enum."

        self.return_type = builder.return_type

        # ----- Race type -----

        assert builder.race_type in ["ASC", "FSGP"]

        self.race_type = builder.race_type

        # ---- Granularity -----
        self.granularity = builder.granularity

<<<<<<< HEAD
        self.lvs_power_loss = builder.lvs_power_loss  # LVS power loss is pretty small, so it is neglected
=======
        # ---- Granularity -----
        self.granularity = granularity

        # ----- Load from settings_*.json -----
>>>>>>> 00abdf31

        self.tick = builder.tick

        if self.race_type == "ASC":
            race_length = builder.race_length  # Race length in days, arbitrary as ASC doesn't have a time limit
            self.simulation_duration = race_length * 24 * 60 * 60
        elif self.race_type == "FSGP":
            self.simulation_duration = builder.simulation_duration

        self.initial_battery_charge = builder.initial_battery_charge

        self.start_hour = builder.start_hour

        self.origin_coord = builder.origin_coord
        self.dest_coord = builder.dest_coord
        self.current_coord = builder.current_coord
        self.waypoints = builder.waypoints

        gis_force_update = builder.gis_force_update
        weather_force_update = builder.weather_force_update

        # ----- Route Length -----

        self.route_length = 0  # Tentatively set to 0

        # ----- API keys -----

        load_dotenv()

        self.weather_api_key = os.getenv('OPENWEATHER_API_KEY')
        self.google_api_key = os.getenv('GOOGLE_MAPS_API_KEY')

        # ----- GoLang library initialisation -----
        self.golang = builder.golang
        self.library = simulation.Libraries(raiseExceptionOnFail=False)

        if self.golang and self.library.found_compatible_binaries() is False:
            # If compatible GoLang binaries weren't found, disable GoLang usage.
            self.golang = False
            logging.warning("GoLang binaries not found --> GoLang usage has been disabled. "
                            "To use GoLang implementations, see COMPILING_HOWTO about "
                            "compiling GoLang for your operating system.")

        # ----- Component initialisation -----

        self.basic_array = simulation.BasicArray()

        self.basic_battery = simulation.BasicBattery(self.initial_battery_charge)

        self.basic_lvs = simulation.BasicLVS(self.lvs_power_loss * self.tick)

        self.basic_motor = simulation.BasicMotor()

        self.gis = simulation.GIS(self.google_api_key, self.origin_coord, self.dest_coord, self.waypoints,
                                  self.race_type, library=self.library, force_update=gis_force_update,
                                  current_coord=self.current_coord, golang=self.golang)

        self.route_coords = self.gis.get_path()

        self.vehicle_bearings = self.gis.calculate_current_heading_array()

        self.weather = simulation.WeatherForecasts(self.weather_api_key, self.route_coords,
                                                   self.simulation_duration / 3600,
                                                   self.race_type,
                                                   library=self.library,
                                                   weather_data_frequency="daily",
                                                   force_update=weather_force_update,
                                                   origin_coord=self.gis.launch_point,
                                                   golang=self.golang)

        weather_hour = helpers.hour_from_unix_timestamp(self.weather.last_updated_time)
        self.time_of_initialization = self.weather.last_updated_time + 3600 * (24 + self.start_hour - weather_hour)

        self.solar_calculations = simulation.SolarCalculations(library=self.library)

        self.local_times = 0

        self.timestamps = np.arange(0, self.simulation_duration + self.tick, self.tick)

        self.plotting = Plotting()

    def run_model(self, speed=np.array([20, 20, 20, 20, 20, 20, 20, 20]), plot_results=True, verbose=False,
                  route_visualization=False, **kwargs):
        """

        Updates the model in tick increments for the entire simulation duration. Returns
        a final battery charge and a distance travelled for this duration, given an
        initial charge, and a target speed. Also requires the current time and location.
        This is where the magic happens.

        Note: if the speed remains constant throughout this update, and knowing the starting
            time, the cumulative distance at every time can be known. From the cumulative
            distance, the GIS class updates the new location of the vehicle. From the location
            of the vehicle at every tick, the gradients at every tick, the weather at every
            tick, the GHI at every tick, is known.

        Note 2: currently, the simulation can only be run for times during which weather data is available

        :param speed: array that specifies the solar car's driving speed at each time step
        :param plot_results: set to True to plot the results of the simulation (is True by default)
        :param verbose: Boolean to control logging and debugging behaviour
        :param route_visualization: Flag to control route_visualization plot visibility
        :param kwargs: variable list of arguments that specify the car's driving speed at each time step.
            Overrides the speed parameter.

        """

        # Used by the optimization function as it passes values as keyword arguments instead of a numpy array
        if kwargs:
            speed = np.fromiter(kwargs.values(), dtype=float)

            # Don't plot results since this code is run by the optimizer
            plot_results = False
            verbose = False

        # ----- Reshape speed array -----
        if not kwargs:
            print(f"Input speeds: {speed}\n")

        speed_boolean_array = helpers.get_race_timing_constraints_boolean(self.start_hour, self.simulation_duration,
                                                                          self.race_type, as_seconds=False,
                                                                          granularity=self.granularity).astype(int)
        speed_mapped = helpers.map_array_to_targets(speed, speed_boolean_array)
        speed_mapped_kmh = helpers.reshape_and_repeat(speed_mapped, self.simulation_duration)
        speed_mapped_kmh = np.insert(speed_mapped_kmh, 0, 0)
        speed_kmh = helpers.apply_deceleration(speed_mapped_kmh, 20)

        if self.race_type == "ASC":
            speed_kmh_without_checkpoints = speed_kmh
            speed_kmh = self.gis.speeds_with_waypoints(self.gis.path, self.gis.path_distances, speed_kmh / 3.6,
                                                       self.waypoints, verbose=False)[:self.simulation_duration + 1]
            if verbose:
                self.plotting.add_graph_to_queue(Graph([speed_kmh_without_checkpoints, speed_kmh],
                                                       ["Speed before waypoints", " Speed after waypoints"],
                                                       "Before and After waypoints"))

        speed_kmh = helpers.apply_deceleration(speed_kmh, 20)
        raw_speed = speed_kmh

        # ------ Run calculations and get result and modified speed array -------
        with tqdm(total=20, file=sys.stdout, desc="Running Simulation Calculations") as pbar:
            result = self.__run_simulation_calculations(speed_kmh, pbar, verbose=verbose)

        # ------- Parse results ---------
        simulation_arrays = result.arrays
        speed_kmh = simulation_arrays[0]
        distances = simulation_arrays[1]
        state_of_charge = simulation_arrays[2]
        delta_energy = simulation_arrays[3]
        solar_irradiances = simulation_arrays[4]
        wind_speeds = simulation_arrays[5]
        gis_route_elevations_at_each_tick = simulation_arrays[6]
        cloud_covers = simulation_arrays[7]

        distance_travelled = result.distance_travelled
        time_taken = result.time_taken
        final_soc = result.final_soc
        raw_soc = self.basic_battery.get_raw_soc(np.cumsum(delta_energy))

        if not kwargs:
            print(f"Simulation successful!\n"
                  f"Time taken: {time_taken}\n"
                  f"Route length: {self.route_length:.2f}km\n"
                  f"Maximum distance traversable: {distance_travelled:.2f}km\n"
                  f"Average speed: {np.average(speed_kmh):.2f}km/h\n"
                  f"Final battery SOC: {final_soc:.2f}%\n")

        # ----- Plotting -----

        if plot_results:
            arrays_to_plot = [speed_kmh, distances, state_of_charge, delta_energy,
                              solar_irradiances, wind_speeds, gis_route_elevations_at_each_tick,
                              cloud_covers, raw_soc, raw_speed]
            y_label = ["Speed (km/h)", "Distance (km)", "SOC (%)", "Delta energy (J)",
                       "Solar irradiance (W/m^2)", "Wind speeds (km/h)", "Elevation (m)", "Cloud cover (%)",
                       "Raw SOC (%)", "Raw Speed (km/h)"]

            self.plotting.add_graph_to_queue(Graph(arrays_to_plot, y_label, "Results"))
            self.plotting.plot_graphs(self.timestamps)

        if self.race_type == "FSGP":
            helpers.route_visualization(self.gis.single_lap_path, visible=route_visualization)
        elif self.race_type == "ASC":
            helpers.route_visualization(self.gis.path, visible=route_visualization)

        if self.return_type is SimulationReturnType.distance_travelled:
            return distance_travelled
        if self.return_type is SimulationReturnType.time_taken:
            return -1 * time_taken
        if self.return_type is SimulationReturnType.simulation_results:
            return result
        else:
            raise TypeError("Return type not found.")

    def __run_simulation_calculations(self, speed_kmh, pbar, verbose=False):
        """

        Helper method to perform all calculations used in run_model. Returns a SimulationResult object 
        containing members that specify total distance travelled and time taken at the end of the simulation
        and final battery state of charge. This is where most of the main simulation logic happens.

        :param speed_kmh: array that specifies the solar car's driving speed (in km/h) at each time step
        :param pbar: progress bar used to track Simulation progress

        """

        # ----- Tick array -----

        tick_array = np.diff(self.timestamps)
        tick_array = np.insert(tick_array, 0, 0)

        pbar.update(1)

        # ----- Expected distance estimate -----

        # Array of cumulative distances theoretically achievable via the speed array
        distances = tick_array * speed_kmh / 3.6
        cumulative_distances = np.cumsum(distances)

        temp = cumulative_distances
        pbar.update(1)

        # ----- Weather and location calculations -----

        """ closest_gis_indices is a 1:1 mapping between each point which has within it a timestamp and cumulative
                distance from a starting point, to its closest point on a map.

            closest_weather_indices is a 1:1 mapping between a weather condition, and its closest point on a map.
        """

        closest_gis_indices = self.gis.calculate_closest_gis_indices(cumulative_distances)

        pbar.update(1)

        closest_weather_indices = self.weather.calculate_closest_weather_indices(cumulative_distances)

        pbar.update(1)

        path_distances = self.gis.path_distances
        cumulative_distances = np.cumsum(path_distances)  # [cumulative_distances] = meters

        pbar.update(1)

        max_route_distance = cumulative_distances[-1]

        self.route_length = max_route_distance / 1000.0  # store the route length in kilometers

        pbar.update(1)

        # Array of elevations at every route point
        gis_route_elevations = self.gis.get_path_elevations()

        gis_route_elevations_at_each_tick = gis_route_elevations[closest_gis_indices]

        pbar.update(1)

        # Get the azimuth angle of the vehicle at every location
        gis_vehicle_bearings = self.vehicle_bearings[closest_gis_indices]

        pbar.update(1)

        # Get array of path gradients
        gradients = self.gis.get_gradients(closest_gis_indices)

        pbar.update(1)

        # ----- Timing Calculations -----

        # Get time zones at each point on the GIS path
        time_zones = self.gis.get_time_zones(closest_gis_indices)

        # Local times in UNIX timestamps
        local_times = helpers.adjust_timestamps_to_local_times(self.timestamps, self.time_of_initialization, time_zones)

        pbar.update(1)

        # Get the weather at every location
        weather_forecasts = self.weather.get_weather_forecast_in_time(closest_weather_indices, local_times)
        roll_by_tick = 3600 * (24 + self.start_hour - helpers.hour_from_unix_timestamp(weather_forecasts[0, 2]))
        weather_forecasts = np.roll(weather_forecasts, -roll_by_tick, 0)

        pbar.update(2)

        absolute_wind_speeds = weather_forecasts[:, 5]
        wind_directions = weather_forecasts[:, 6]
        cloud_covers = weather_forecasts[:, 7]

        pbar.update(1)

        # Get the wind speeds at every location
        wind_speeds = helpers.get_array_directional_wind_speed(gis_vehicle_bearings, absolute_wind_speeds,
                                                               wind_directions)

        pbar.update(1)

        # Get an array of solar irradiance at every coordinate and time
        solar_irradiances = self.solar_calculations.calculate_array_GHI(self.route_coords[closest_gis_indices],
                                                                        time_zones, local_times,
                                                                        gis_route_elevations_at_each_tick,
                                                                        cloud_covers)

        pbar.update(2)

        # TLDR: we have now obtained solar irradiances, wind speeds, and gradients at each tick

        # ----- Energy Calculations -----

        self.basic_lvs.update(self.tick)

        lvs_consumed_energy = self.basic_lvs.get_consumed_energy()
        motor_consumed_energy = self.basic_motor.calculate_energy_in(speed_kmh, gradients, wind_speeds, self.tick)
        array_produced_energy = self.basic_array.calculate_produced_energy(solar_irradiances, self.tick)

        not_charge = helpers.get_charge_timing_constraints_boolean(start_hour=self.start_hour,
                                                                   simulation_duration=self.simulation_duration,
                                                                   race_type=self.race_type)
        array_produced_energy = np.logical_and(array_produced_energy, not_charge) * array_produced_energy

        pbar.update(1)

        consumed_energy = motor_consumed_energy + lvs_consumed_energy
        produced_energy = array_produced_energy

        # net energy added to the battery
        delta_energy = produced_energy - consumed_energy

        pbar.update(1)

        # ----- Array initialisation -----

        # used to calculate the time the car was in motion
        tick_array = np.full_like(self.timestamps, fill_value=self.tick, dtype='f4')
        tick_array[0] = 0

        # ----- Array calculations -----

        cumulative_delta_energy = np.cumsum(delta_energy)
        battery_variables_array = self.basic_battery.update_array(cumulative_delta_energy)

        pbar.update(1)

        # stores the battery SOC at each time step
        state_of_charge = battery_variables_array[0]
        state_of_charge[np.abs(state_of_charge) < 1e-03] = 0

        # This functionality may want to be removed in the future (speed array gets mangled when SOC <= 0)
        speed_kmh = np.logical_and(not_charge, state_of_charge) * speed_kmh

        if verbose:
            indices_and_environment_graph = Graph([temp, closest_gis_indices, closest_weather_indices, gradients,
                                                   time_zones, gis_vehicle_bearings],
                                                  ["speed dist (m)", "gis ind", "weather ind", "gradients (m)",
                                                   "time zones",
                                                   "vehicle bearings"], "Indices and Environment variables")
            self.plotting.add_graph_to_queue(indices_and_environment_graph)

            speed_boolean_graph = Graph([speed_kmh, state_of_charge],
                                        ["Speed (km/h)", "SOC", "Speed & SOC", "Speed & not_charge"],
                                        "Speed Boolean Operations")
            self.plotting.add_graph_to_queue(speed_boolean_graph)

        pbar.update(1)

        time_in_motion = np.logical_and(tick_array, speed_kmh) * self.tick

        final_soc = state_of_charge[-1] * 100 + 0.

        distance = speed_kmh * (time_in_motion / 3600)
        distances = np.cumsum(distance)

        # Car cannot exceed Max distance, and it is not in motion after exceeded
        distances = distances.clip(0, max_route_distance / 1000)

        results = SimulationResult()

        results.arrays = [
            speed_kmh,
            distances,
            state_of_charge,
            delta_energy,
            solar_irradiances,
            wind_speeds,
            gis_route_elevations_at_each_tick,
            cloud_covers
        ]

        results.distance_travelled = distances[-1]

        pbar.update(1)

        if results.distance_travelled >= self.route_length:
            results.time_taken = helpers.calculate_race_completion_time(
                self.route_length, distances)
        else:
            results.time_taken = self.simulation_duration

        results.final_soc = final_soc

        self.time_zones = time_zones
        self.local_times = local_times

        return results

    def get_driving_time_divisions(self) -> int:
        """

<<<<<<< HEAD
        Returns the number of hours that the car is permitted to be driving.
=======
        Returns the number of time divisions (based on granularity) that the car is permitted to be driving.
>>>>>>> 00abdf31
        Dependent on rules in get_race_timing_constraints_boolean() function in common/helpers.

        :return: number of hours as an integer
        """

        return helpers.get_race_timing_constraints_boolean(self.start_hour, self.simulation_duration,
                                                           self.race_type, self.granularity,
<<<<<<< HEAD
                                                           as_seconds=False).sum().astype(int)
=======
                                                           as_seconds=False).sum().astype(int)
>>>>>>> 00abdf31
<|MERGE_RESOLUTION|>--- conflicted
+++ resolved
@@ -42,24 +42,12 @@
 
     """
 
-<<<<<<< HEAD
     def __init__(self, builder):
-=======
-    def __init__(self, initial_conditions, return_type, race_type, granularity, golang=True):
->>>>>>> 00abdf31
         """
 
         Instantiates a simple model of the car.
 
-<<<<<<< HEAD
         :param builder: a SimulationState object that provides settings for the Simulation
-=======
-        :param race_type: a string that describes the race type to simulate (ASC or FSGP)
-        :param initial_conditions: a SimulationState object that provides initial conditions for the simulation
-        :param return_type: discretely defines what kind of data run_model should return.
-        :param float granularity: define the length of the time period represented by each speed array element
-        :param golang: boolean which controls whether GoLang implementations are used when available
->>>>>>> 00abdf31
 
         """
 
@@ -78,14 +66,11 @@
         # ---- Granularity -----
         self.granularity = builder.granularity
 
-<<<<<<< HEAD
+        # ---- Granularity -----
+        self.granularity = builder.granularity
+
+        # ----- Load from settings_*.json -----
         self.lvs_power_loss = builder.lvs_power_loss  # LVS power loss is pretty small, so it is neglected
-=======
-        # ---- Granularity -----
-        self.granularity = granularity
-
-        # ----- Load from settings_*.json -----
->>>>>>> 00abdf31
 
         self.tick = builder.tick
 
@@ -492,11 +477,7 @@
     def get_driving_time_divisions(self) -> int:
         """
 
-<<<<<<< HEAD
         Returns the number of hours that the car is permitted to be driving.
-=======
-        Returns the number of time divisions (based on granularity) that the car is permitted to be driving.
->>>>>>> 00abdf31
         Dependent on rules in get_race_timing_constraints_boolean() function in common/helpers.
 
         :return: number of hours as an integer
@@ -504,8 +485,4 @@
 
         return helpers.get_race_timing_constraints_boolean(self.start_hour, self.simulation_duration,
                                                            self.race_type, self.granularity,
-<<<<<<< HEAD
                                                            as_seconds=False).sum().astype(int)
-=======
-                                                           as_seconds=False).sum().astype(int)
->>>>>>> 00abdf31
