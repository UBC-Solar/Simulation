--- conflicted
+++ resolved
@@ -9,12 +9,8 @@
 from dotenv import load_dotenv
 
 from simulation.common import helpers
-<<<<<<< HEAD
-from simulation.common.plotting import Graph
-=======
 from simulation.common.exceptions import LibrariesNotFound
 from simulation.utils.Plotting import GraphPage
->>>>>>> cc260e4a
 
 
 def simulation_property(func):
@@ -22,7 +18,6 @@
 
     Apply this decorator to all functions that intend to get data from a Simulation model.
     This protects the data from being pulled from Simulation before the model has been simulated.
-<<<<<<< HEAD
 
     :param func: function that will be used to get data
 
@@ -39,24 +34,6 @@
 
     return property_wrapper
 
-=======
-
-    :param func: function that will be used to get data
-
-    """
-
-    @functools.wraps(func)
-    def property_wrapper(*args, **kwargs):
-        assert isinstance(args[0], Simulation), "simulation_property wrapper applied to non-Simulation function!"
-        if not args[0].calculations_have_happened():
-            raise simulation.PrematureDataRecoveryError("You are attempting to collect information before simulation "
-                                                        "model calculations have completed.")
-        value = func(*args, **kwargs)
-        return value
-
-    return property_wrapper
-
->>>>>>> cc260e4a
 
 class SimulationReturnType(StrEnum):
     """
@@ -156,17 +133,7 @@
         self.weather_api_key = os.getenv('OPENWEATHER_API_KEY')
         self.google_api_key = os.getenv('GOOGLE_MAPS_API_KEY')
 
-<<<<<<< HEAD
-        # ----- GoLang library initialisation -----
-
-        # Simulation uses compiled Go libraries to speed up methods that cannot be accelerated with NumPy to achieve
-        # a significant performance increase (~75% runtime reduction) when applicable.
-
-        self.golang = builder.golang
-        self.library = simulation.Libraries(raiseExceptionOnFail=False)
-=======
         # ----- Go library initialisation -----
->>>>>>> cc260e4a
 
         # Simulation uses compiled Go libraries to speed up methods that cannot be accelerated with NumPy to achieve
         # a significant performance increase (~75% runtime reduction) when applicable.
@@ -222,11 +189,6 @@
 
         # -------- Hash Key ---------
 
-<<<<<<< HEAD
-        self.plotting = simulation.Plotting()
-
-        # -------- Hash Key ---------
-
         self.hash_key = self.__hash__()
 
         # All attributes ABOVE will NOT be modified when the model is simulated. All attributes BELOW this WILL be
@@ -234,15 +196,6 @@
         # fact is maintained, else the stability of the optimization process WILL be threatened, as it assumes
         # that the attributes above are independent of whether the model has been previously simulated.
 
-=======
-        self.hash_key = self.__hash__()
-
-        # All attributes ABOVE will NOT be modified when the model is simulated. All attributes BELOW this WILL be
-        # mutated over the course of simulation. Ensure that when you modify the behaviour of Simulation that this
-        # fact is maintained, else the stability of the optimization process WILL be threatened, as it assumes
-        # that the attributes above are independent of whether the model has been previously simulated.
-
->>>>>>> cc260e4a
         # A Model is a (mostly) immutable container for simulation calculations and results
         self._model = None
 
@@ -312,15 +265,6 @@
         if self.tick != 1:
             speed_kmh = speed_kmh[::self.tick]
 
-<<<<<<< HEAD
-        # NOTE: If we want to enable this functionality, length of a tick must be considered in its calculations
-        # if self.race_type == "ASC":
-        #     speed_kmh = self.gis.speeds_with_waypoints(self.gis.path, self.gis.path_distances,
-        #                                                speed_kmh / 3.6,
-        #                                                self.waypoints, verbose=False)[:self.simulation_duration + 1]
-
-=======
->>>>>>> cc260e4a
         raw_speed = speed_kmh.copy()
 
         # ------ Run calculations and get result and modified speed array -------
@@ -353,13 +297,8 @@
                 # Plot energy arrays
                 energy_arrays = self.get_results(["motor_consumed_energy", "array_produced_energy", "delta_energy"])
                 energy_labels = ["Motor Consumed Energy (J)", "Array Produced Energy (J)", "Delta Energy (J)"]
-<<<<<<< HEAD
-                energy_graph = Graph(energy_arrays, energy_labels, graph_name="Energy Calculations")
-                self.plotting.add_graph_to_queue(energy_graph)
-=======
                 energy_graph = GraphPage(energy_arrays, energy_labels, page_name="Energy Calculations")
                 self.plotting.add_graph_page_to_queue(energy_graph)
->>>>>>> cc260e4a
 
                 # Plot indices and environment arrays
                 env_arrays = self.get_results(["temp", "closest_gis_indices", "closest_weather_indices",
@@ -382,11 +321,7 @@
                 boolean_graph = GraphPage(boolean_arrays, boolean_labels, page_name="Speed Boolean Operations")
                 self.plotting.add_graph_page_to_queue(boolean_graph)
 
-<<<<<<< HEAD
-            self.plotting.plot_graphs(self.get_results("timestamps"), plotting_portion=plot_portion)
-=======
             self.plotting.plot_graph_pages(self.get_results("timestamps"), plot_portion=plot_portion)
->>>>>>> cc260e4a
 
         if route_visualization:
             if self.race_type == "FSGP":
