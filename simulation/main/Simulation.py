--- conflicted
+++ resolved
@@ -9,12 +9,8 @@
 from dotenv import load_dotenv
 
 from simulation.common import helpers
-<<<<<<< HEAD
+from simulation.common.exceptions import LibrariesNotFound
 from simulation.utils.Plotting import GraphPage
-=======
-from simulation.common.plotting import Graph, Plotting
->>>>>>> 704eb8f6
-from simulation.common.exceptions import LibrariesNotFound
 
 
 def simulation_property(func):
@@ -138,13 +134,10 @@
         self.google_api_key = os.getenv('GOOGLE_MAPS_API_KEY')
 
         # ----- Go library initialisation -----
-<<<<<<< HEAD
 
         # Simulation uses compiled Go libraries to speed up methods that cannot be accelerated with NumPy to achieve
         # a significant performance increase (~75% runtime reduction) when applicable.
 
-=======
->>>>>>> 704eb8f6
         self.golang = builder.golang
         if self.golang:
             try:
@@ -189,11 +182,8 @@
         self.time_of_initialization = self.weather.last_updated_time + 3600 * (24 + self.start_hour - weather_hour)
 
         self.solar_calculations = simulation.SolarCalculations(golang=self.golang, library=self.library)
-<<<<<<< HEAD
 
         self.plotting = simulation.Plotting()
-=======
->>>>>>> 704eb8f6
 
         # -------- Hash Key ---------
 
