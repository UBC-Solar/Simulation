import json
import os

<<<<<<< HEAD
from bayes_opt import BayesianOptimization
from dotenv import load_dotenv
=======
import matplotlib.pyplot as plt
import numpy as np
import pandas as pd
import seaborn as sns
from tqdm import tqdm
>>>>>>> d14a8ded

import simulation
from simulation.common import helpers
from simulation.common.helpers import *
from simulation.config import settings_directory
from simulation.main.SimulationResult import SimulationResult


class Simulation:

    def __init__(self, race_type):
        """
        Instantiates a simple model of the car.

        :param race_type: a string that describes the race type to simulate (ASC or FSGP)

        Depending on the race type, the following initialisation parameters are read from the corresponding
        settings json file located in the config folder.

        google_api_key: API key to access GoogleMaps API. Stored in a .env file. Please ask Chris for this!
        weather_api_key: API key to access OpenWeather API. Stored in a .env file. Please ask Chris for this!
        origin_coord: array containing latitude and longitude of route start point
        dest_coord: array containing latitude and longitude of route end point
        waypoints: array containing latitude and longitude pairs of route waypoints
        tick: length of simulation's discrete time step (in seconds)
        simulation_duration: length of simulated time (in seconds)
        start_hour: describes the hour to start the simulation (typically either 7 or 9, these
        represent 7am and 9am respectively)
        """

        # TODO: replace max_speed with a direct calculation taking into account car elevation and wind_speed

        assert race_type in ["ASC", "FSGP"]

        # chooses the appropriate settings file to read from
        if race_type == "ASC":
            settings_path = settings_directory / "settings_ASC.json"
        else:
            settings_path = settings_directory / "settings_FSGP.json"

        with open(settings_path) as f:
            args = json.load(f)

        self.initial_battery_charge = args['initial_battery_charge']

        # LVS power loss is pretty small so it is neglected, but we can change it in the future if needed.
        self.lvs_power_loss = args['lvs_power_loss']

        # ----- Time constants -----

        self.tick = args['tick']
        self.simulation_duration = args['simulation_duration']
        self.start_hour = args['start_hour']

        # ----- API keys -----

        load_dotenv()

        self.weather_api_key = os.environ.get("OPENWEATHER_API_KEY")
        self.google_api_key = os.environ.get("GOOGLE_MAPS_API_KEY")

        # ----- Route constants -----

        self.origin_coord = args['origin_coord']
        self.dest_coord = args['dest_coord']
        self.waypoints = args['waypoints']

        # ----- Route Length -----

        self.route_length = 0  # Tentatively set to 0

        # ----- Race type -----

        self.race_type = race_type

        # ----- Force update flags -----

        gis_force_update = args['gis_force_update']
        weather_force_update = args['weather_force_update']

        # ----- Component initialisation -----

        self.basic_array = simulation.BasicArray()

        self.basic_battery = simulation.BasicBattery(self.initial_battery_charge)

        self.basic_lvs = simulation.BasicLVS(self.lvs_power_loss * self.tick)

        self.basic_motor = simulation.BasicMotor()

        self.gis = simulation.GIS(self.google_api_key, self.origin_coord, self.dest_coord, self.waypoints,
                                  self.race_type, force_update=gis_force_update)
        self.route_coords = self.gis.get_path()

        self.vehicle_bearings = self.gis.calculate_current_heading_array()
        self.weather = simulation.WeatherForecasts(self.weather_api_key, self.route_coords,
                                                   self.simulation_duration / 3600,
                                                   self.race_type,
                                                   weather_data_frequency="daily",
                                                   force_update=weather_force_update)

        weather_hour = helpers.hour_from_unix_timestamp(self.weather.last_updated_time)
        self.time_of_initialization = self.weather.last_updated_time + 3600 * (24 + self.start_hour - weather_hour)

        self.solar_calculations = simulation.SolarCalculations()

        self.local_times = 0

        self.timestamps = np.arange(0, self.simulation_duration + self.tick, self.tick)

    @helpers.timeit
    def run_model(self, speed=np.array([20, 20, 20, 20, 20, 20, 20, 20]), plot_results=True, verbose=False, **kwargs):
        """
        Updates the model in tick increments for the entire simulation duration. Returns
        a final battery charge and a distance travelled for this duration, given an
        initial charge, and a target speed. Also requires the current time and location.
        This is where the magic happens.

        Note: if the speed remains constant throughout this update, and knowing the starting
            time, the cumulative distance at every time can be known. From the cumulative
            distance, the GIS class updates the new location of the vehicle. From the location
            of the vehicle at every tick, the gradients at every tick, the weather at every
            tick, the GHI at every tick, is known.

        Note 2: currently, the simulation can only be run for times during which weather data is available

        :param speed: array that specifies the solar car's driving speed at each time step
        :param plot_results: set to True to plot the results of the simulation (is True by default)
        :param verbose: Boolean to control logging and debugging behaviour
        :param **kwargs: variable list of arguments that specify the car's driving speed at each time step.
            Overrides the speed parameter.

        """

        # Used by the optimization function as it passes values as keyword arguments instead of a numpy array
        if kwargs:
            speed = np.fromiter(kwargs.values(), dtype=float)

            # Don't plot results since this code is run by the optimizer
            plot_results = False

        # ----- Reshape speed array -----

        print(f"Input speeds: {speed}\n")

        speed_kmh = helpers.reshape_and_repeat(speed, self.simulation_duration)
        speed_kmh = np.insert(speed_kmh, 0, 0)
        speed_kmh = helpers.add_acceleration(speed_kmh, 500)

        # ------ Run calculations and get result and modified speed array -------

        result = self.__run_simulation_calculations(speed_kmh, verbose=verbose)

        # ------- Parse results ---------
        simulation_arrays = result.arrays
        speed_kmh = simulation_arrays[0]
        distances = simulation_arrays[1]
        state_of_charge = simulation_arrays[2]
        delta_energy = simulation_arrays[3]
        solar_irradiances = simulation_arrays[4]
        wind_speeds = simulation_arrays[5]
        gis_route_elevations_at_each_tick = simulation_arrays[6]
        cloud_covers = simulation_arrays[7]

        distance_travelled = result.distance_travelled
        time_taken = result.time_taken
        final_soc = result.final_soc

        print(f"Simulation successful!\n"
              f"Time taken: {time_taken}\n"
              f"Route length: {self.route_length:.2f}km\n"
              f"Maximum distance traversable: {distance_travelled:.2f}km\n"
              f"Average speed: {np.average(speed_kmh):.2f}km/h\n"
              f"Final battery SOC: {final_soc:.2f}%\n")

        # ----- Plotting -----

        # We want to save the input speed array and the output distance if we are maximizing distance from speed using array

        if plot_results:
            arrays_to_plot = [speed_kmh, distances, state_of_charge, delta_energy,
                              solar_irradiances, wind_speeds, gis_route_elevations_at_each_tick,
                              cloud_covers]
            y_label = ["Speed (km/h)", "Distance (km)", "SOC (%)", "Delta energy (J)",
                       "Solar irradiance (W/m^2)", "Wind speeds (km/h)", "Elevation (m)", "Cloud cover (%)"]

            helpers.plot_graph(timestamps=self.timestamps,
                               arrays_to_plot=arrays_to_plot,
                               array_labels=y_label,
                               graph_title="Simulation Result")

        return distance_travelled

<<<<<<< HEAD
    @helpers.timeit
    def optimize(self, *args, **kwargs):
        """

        Args:
            *args: Do not serve any function.
            **kwargs: variable list of arguments that specify the car's driving speed at each time step.

        Returns: A local maximium for distance found through optimization

        """

        guess_lower_bound = 20
        guess_upper_bound = 80

        bounds = {
            'x0': (guess_lower_bound, guess_upper_bound),
            'x1': (guess_lower_bound, guess_upper_bound),
            'x2': (guess_lower_bound, guess_upper_bound),
            'x3': (guess_lower_bound, guess_upper_bound),
            'x4': (guess_lower_bound, guess_upper_bound),
            'x5': (guess_lower_bound, guess_upper_bound),
            'x6': (guess_lower_bound, guess_upper_bound),
            'x7': (guess_lower_bound, guess_upper_bound),
        }

        # verbose = 1 prints only when a maximum is observed, verbose = 0 is silent
        optimizer = BayesianOptimization(f=self.run_model, pbounds=bounds,
                                         verbose=2)

        # configure these parameters depending on whether optimizing for speed or precision
        # Parameter Explanations: https://github.com/fmfn/BayesianOptimization/blob/master/examples/exploitation_vs_exploration.ipynb
        # Acquisition Functions: https://www.cse.wustl.edu/~garnett/cse515t/spring_2015/files/lecture_notes/12.pdf for an explanation
        optimizer.maximize(init_points=200, n_iter=20, acq='ucb', xi=1e-1, kappa=10)

        result = optimizer.max
        result_params = list(result["params"].values())

        speed_result = np.empty(len(result_params))
        for i in range(len(speed_result)):
            speed_result[i] = result_params[i]

        speed_result = helpers.reshape_and_repeat(speed_result, self.simulation_duration)
        speed_result = np.insert(speed_result, 0, 0)

        arrays_to_plot = self.__run_simulation_calculations(speed_result, verbose=False)

        helpers.plot_graph(timestamps=self.timestamps, arrays_to_plot=arrays_to_plot.arrays,
                           array_labels=["Optimized speed array", "Distance (km)", "SOC (%)", "Delta energy (J)",
                                         "Solar irradiance (W/m^2)", "Wind speeds (km/h)", "Elevation (m)",
                                         "Cloud cover (%)"],
                           graph_title="Optimized Result")

        return optimizer.max
=======
    def __plot_graph(self, arrays_to_plot, array_labels, graph_title):
        """

        This is a utility function to plot out any set of NumPy arrays you pass into it.
        The precondition of this function is that the length of arrays_to_plot and array_labels are equal.

        This is because there be a 1:1 mapping of each entry of arrays_to_plot to array_labels such that:
            arrays_to_plot[n] has label array_labels[n]

        Another precondition of this function is that each of the arrays within arrays_to_plot also have the
        same length. This is each of them will share the same time axis.

        Args:
            arrays_to_plot: An array of NumPy arrays to plot
            array_labels: An array of strings for the individual plot titles
            graph_title: A string that serves as the plot's main title

        Result:
            If number of plots is even, produces a 2 x (len(arrays_to_plot) / 2) plot
            If number of plots is odd, produces a 1 x len(arrays_to_plot) plot

        """
        compress_constant = int(self.timestamps.shape[0] / 5000)

        sns.set_style("whitegrid")

        # Wow I used the walrus operator here!
        if (num_arrays := len(arrays_to_plot)) == 1:
            f, axes = plt.subplots()
            t = np.arange(0, len(arrays_to_plot[0]))

            axes.plot(t, arrays_to_plot[0])

            axes.set(xlabel='time (s)', ylabel=array_labels[0],
                     title=graph_title)
            axes.grid()
            plt.show()
            return
        elif (num_arrays / 2) % 2 == 0:
            f, axes = plt.subplots(int(num_arrays / 2), 2, figsize=(12, 8))
        else:
            f, axes = plt.subplots(int(num_arrays), 1, figsize=(12, 8))

        for index, array in enumerate(arrays_to_plot):
            arrays_to_plot[index] = array[::compress_constant]

        f.suptitle(f"{graph_title} ({self.race_type})", fontsize=16, weight="bold")

        with tqdm(total=len(arrays_to_plot), file=sys.stdout, desc="Plotting data") as pbar:
            for index, axis in enumerate(axes.flatten()):
                df = pd.DataFrame(dict(time=self.timestamps[::compress_constant] / 3600, value=arrays_to_plot[index]))
                g = sns.lineplot(x="time", y="value", data=df, ax=axis)
                g.set(xlabel="time (hrs)", ylabel=array_labels[index])
                pbar.update(1)
        print()

        sns.despine()
        _ = plt.setp(axes)
        _ = plt.tight_layout()
        _ = plt.show()
>>>>>>> d14a8ded

    def __run_simulation_calculations(self, speed_kmh, verbose=False):
        """
        Helper method to perform all calculations used in run_model. Returns a SimulationResult object 
        containing members that specify total distance travelled and time taken at the end of the simulation
        and final battery state of charge. This is where most of the main simulation logic happens.

        :param speed_kmh: array that specifies the solar car's driving speed (in km/h) at each time step
        """

        tick_array = np.diff(self.timestamps)
        tick_array = np.insert(tick_array, 0, 0)

        speed_kmh, not_charge = helpers.apply_race_timing_constraints(speed_kmh=speed_kmh, start_hour=self.start_hour,
                                                                      simulation_duration=self.simulation_duration,
                                                                      race_type=self.race_type,
                                                                      timestamps=self.timestamps,
                                                                      verbose=verbose)

        # Acceleration currently is broken and I'm not sure why. Have to take another look at this soon.
        # speed_kmh = helpers.add_acceleration(speed_kmh, 500)

        # ----- Expected distance estimate -----

        # Array of cumulative distances theoretically achievable via the speed array

        distances = tick_array * speed_kmh / 3.6
        cumulative_distances = np.cumsum(distances)

        temp = cumulative_distances

        # ----- Weather and location calculations -----

        """ closest_gis_indices is a 1:1 mapping between each point which has within it a timestamp and cumulative
                distance from a starting point, to its closest point on a map.

            closest_weather_indices is a 1:1 mapping between a weather condition, and its closest point on a map.
        """

        closest_gis_indices = self.gis.calculate_closest_gis_indices(cumulative_distances)
        closest_weather_indices = self.weather.calculate_closest_weather_indices(cumulative_distances)

        path_distances = self.gis.path_distances
        cumulative_distances = np.cumsum(path_distances)  # [cumulative_distances] = meters

        max_route_distance = cumulative_distances[-1]

        self.route_length = max_route_distance / 1000.0  # store the route length in kilometers

        # Array of elevations at every route point
        gis_route_elevations = self.gis.get_path_elevations()

        gis_route_elevations_at_each_tick = gis_route_elevations[closest_gis_indices]

        # Get the azimuth angle of the vehicle at every location
        gis_vehicle_bearings = self.vehicle_bearings[closest_gis_indices]

        # Get array of path gradients
        gradients = self.gis.get_gradients(closest_gis_indices)

        # ----- Timing Calculations -----

        # Get time zones at each point on the GIS path
        time_zones = self.gis.get_time_zones(closest_gis_indices)

        # Local times in UNIX timestamps
        local_times = adjust_timestamps_to_local_times(self.timestamps, self.time_of_initialization, time_zones)

        # only for reference (may be used in the future)
        local_times_datetime = np.array(
            [datetime.datetime.utcfromtimestamp(local_unix_time) for local_unix_time in local_times])
        time_of_day_hour = np.array([helpers.hour_from_unix_timestamp(ti) for ti in local_times])

        # Get the weather at every location
        weather_forecasts = self.weather.get_weather_forecast_in_time(closest_weather_indices, local_times)
        roll_by_tick = 3600 * (24 + self.start_hour - helpers.hour_from_unix_timestamp(weather_forecasts[0, 2]))
        weather_forecasts = np.roll(weather_forecasts, -roll_by_tick, 0)
        absolute_wind_speeds = weather_forecasts[:, 5]
        wind_directions = weather_forecasts[:, 6]
        cloud_covers = weather_forecasts[:, 7]

        # TODO: remove after done with testing
        cloud_covers = np.zeros_like(cloud_covers)

        # Get the wind speeds at every location
        wind_speeds = get_array_directional_wind_speed(gis_vehicle_bearings, absolute_wind_speeds,
                                                       wind_directions)

        # Get an array of solar irradiance at every coordinate and time
        solar_irradiances = self.solar_calculations.calculate_array_GHI(self.route_coords[closest_gis_indices],
                                                                        time_zones, local_times,
                                                                        gis_route_elevations_at_each_tick,
                                                                        cloud_covers)

        # TLDR: we have now obtained solar irradiances, wind speeds, and gradients at each tick

        # ----- Energy calculations -----

        self.basic_lvs.update(self.tick)

        lvs_consumed_energy = self.basic_lvs.get_consumed_energy()
        motor_consumed_energy = self.basic_motor.calculate_energy_in(speed_kmh, gradients, wind_speeds, self.tick)
        array_produced_energy = self.basic_array.calculate_produced_energy(solar_irradiances, self.tick)

        motor_consumed_energy = np.logical_and(motor_consumed_energy, not_charge) * motor_consumed_energy

        consumed_energy = motor_consumed_energy + lvs_consumed_energy
        produced_energy = array_produced_energy

        # net energy added to the battery
        delta_energy = produced_energy - consumed_energy

        # ----- Array initialisation -----

        # used to calculate the time the car was in motion
        tick_array = np.full_like(self.timestamps, fill_value=self.tick, dtype='f4')
        tick_array[0] = 0

        # ----- Array calculations -----

        cumulative_delta_energy = np.cumsum(delta_energy)
        battery_variables_array = self.basic_battery.update_array(cumulative_delta_energy)

        # stores the battery SOC at each time step
        state_of_charge = battery_variables_array[0]
        state_of_charge[np.abs(state_of_charge) < 1e-03] = 0

        # when the battery is empty the car will not move
        # TODO: if the car cannot climb the slope, the car also does not move
        # when the car is charging the car does not move
        # at night the car does not move

        if verbose:

            helpers.plot_graph(timestamps=self.timestamps,
                               arrays_to_plot=[temp, closest_gis_indices, closest_weather_indices],
                               array_labels=["speed dist (m)", "gis ind", "weather ind"],
                               graph_title="Distances and ""indices")
            helpers.plot_graph(timestamps=self.timestamps,
                               arrays_to_plot=[gradients, time_zones, gis_vehicle_bearings],
                               array_labels=["gradients (m)", "time zones", "vehicle bearings"],
                               graph_title="Environment variables")
            arrays_to_plot = [speed_kmh, state_of_charge]

            for arr in [state_of_charge, not_charge]:
                speed_kmh = np.logical_and(speed_kmh, arr) * speed_kmh
                arrays_to_plot.append(speed_kmh)

            helpers.plot_graph(timestamps=self.timestamps,
                               arrays_to_plot=arrays_to_plot,
                               array_labels=["Speed (km/h)", "SOC", "Speed & SOC", "Speed & not_charge"],
                               graph_title="Speed Boolean Operations")
        else:
            speed_kmh = np.logical_and(not_charge, state_of_charge) * speed_kmh

        time_in_motion = np.logical_and(tick_array, speed_kmh) * self.tick

        final_soc = state_of_charge[-1] * 100 + 0.

        distance = speed_kmh * (time_in_motion / 3600)
        distances = np.cumsum(distance)

        # Car cannot exceed Max distance, and it is not in motion after exceeded
        distances = distances.clip(0, max_route_distance / 1000)

        try:
            max_dist_index = np.where(distances == max_route_distance / 1000)[0][0]
        except IndexError:
            max_dist_index = len(time_in_motion)

        time_in_motion = np.array(
            (list(time_in_motion[0:max_dist_index])) + list(np.zeros_like(time_in_motion[max_dist_index:])))

        time_taken = np.sum(time_in_motion)
        time_taken = str(datetime.timedelta(seconds=int(time_taken)))

        results = SimulationResult()

        results.arrays = [
            speed_kmh,
            distances,
            state_of_charge,
            delta_energy,
            solar_irradiances,
            wind_speeds,
            gis_route_elevations_at_each_tick,
            cloud_covers
        ]
        results.distance_travelled = distances[-1]
        results.time_taken = time_taken
        results.final_soc = final_soc

        self.time_zones = time_zones
        self.local_times = local_times

        return results<|MERGE_RESOLUTION|>--- conflicted
+++ resolved
@@ -1,16 +1,14 @@
 import json
 import os
-
-<<<<<<< HEAD
+import sys
+
 from bayes_opt import BayesianOptimization
 from dotenv import load_dotenv
-=======
 import matplotlib.pyplot as plt
 import numpy as np
 import pandas as pd
 import seaborn as sns
 from tqdm import tqdm
->>>>>>> d14a8ded
 
 import simulation
 from simulation.common import helpers
@@ -204,7 +202,6 @@
 
         return distance_travelled
 
-<<<<<<< HEAD
     @helpers.timeit
     def optimize(self, *args, **kwargs):
         """
@@ -259,7 +256,7 @@
                            graph_title="Optimized Result")
 
         return optimizer.max
-=======
+
     def __plot_graph(self, arrays_to_plot, array_labels, graph_title):
         """
 
@@ -320,7 +317,6 @@
         _ = plt.setp(axes)
         _ = plt.tight_layout()
         _ = plt.show()
->>>>>>> d14a8ded
 
     def __run_simulation_calculations(self, speed_kmh, verbose=False):
         """
