import datetime
import json
import numpy as np
import os
import simulation
from bayes_opt import BayesianOptimization
from bokeh.layouts import gridplot
from bokeh.models import HoverTool
from bokeh.palettes import Bokeh8
from bokeh.plotting import figure, show, output_file
from dotenv import load_dotenv
from simulation.common import helpers
from simulation.common.helpers import adjust_timestamps_to_local_times, get_array_directional_wind_speed
from simulation.config import settings_directory
from simulation.main.SimulationResult import SimulationResult


class Simulation:

    def __init__(self, race_type):
        """
        Instantiates a simple model of the car.

        :param race_type: a string that describes the race type to simulate (ASC or FSGP)

        Depending on the race type, the following initialisation parameters are read from the corresponding
        settings json file located in the config folder.

        google_api_key: API key to access GoogleMaps API. Stored in a .env file. Please ask Chris for this!
        weather_api_key: API key to access OpenWeather API. Stored in a .env file. Please ask Chris for this!
        origin_coord: array containing latitude and longitude of route start point
        dest_coord: array containing latitude and longitude of route end point
        waypoints: array containing latitude and longitude pairs of route waypoints
        tick: length of simulation's discrete time step (in seconds)
        simulation_duration: length of simulated time (in seconds)
        start_hour: describes the hour to start the simulation (typically either 7 or 9, these
        represent 7am and 9am respectively)
        """

        assert race_type in ["ASC", "FSGP"]

        if race_type == "ASC":
            settings_path = settings_directory / "settings_ASC.json"
        else:
            settings_path = settings_directory / "settings_FSGP.json"

        with open(settings_path) as f:
            args = json.load(f)

        self.initial_battery_charge = args['initial_battery_charge']

        # LVS power loss is pretty small, so it is neglected
        self.lvs_power_loss = args['lvs_power_loss']

        # ----- Time constants -----

        self.tick = args['tick']
        self.simulation_duration = args['simulation_duration']
        self.start_hour = args['start_hour']

        # ----- API keys -----

        load_dotenv()

        self.weather_api_key = os.environ.get("OPENWEATHER_API_KEY")
        self.google_api_key = os.environ.get("GOOGLE_MAPS_API_KEY")

        # ----- Route constants -----

        self.origin_coord = args['origin_coord']
        self.dest_coord = args['dest_coord']
        self.waypoints = args['waypoints']

        # ----- Route Length -----

        self.route_length = 0  # Tentatively set to 0

        # ----- Race type -----

        self.race_type = race_type

        # ----- Force update flags -----

        gis_force_update = args['gis_force_update']
        weather_force_update = args['weather_force_update']

        # ----- Component initialisation -----

        self.basic_array = simulation.BasicArray()

        self.basic_battery = simulation.BasicBattery(self.initial_battery_charge)

        self.basic_lvs = simulation.BasicLVS(self.lvs_power_loss * self.tick)

        self.basic_motor = simulation.BasicMotor()

        self.gis = simulation.GIS(self.google_api_key, self.origin_coord, self.dest_coord, self.waypoints,
                                  self.race_type, force_update=gis_force_update)
        self.route_coords = self.gis.get_path()

        self.vehicle_bearings = self.gis.calculate_current_heading_array()
        self.weather = simulation.WeatherForecasts(self.weather_api_key, self.route_coords,
                                                   self.simulation_duration / 3600,
                                                   self.race_type,
                                                   weather_data_frequency="daily",
                                                   force_update=weather_force_update)

        weather_hour = helpers.hour_from_unix_timestamp(self.weather.last_updated_time)
        self.time_of_initialization = self.weather.last_updated_time + 3600 * (24 + self.start_hour - weather_hour)

        self.solar_calculations = simulation.SolarCalculations()

        self.local_times = 0

        self.timestamps = np.arange(0, self.simulation_duration + self.tick, self.tick)

    @helpers.timeit
    def run_model(self, speed=np.array([20, 20, 20, 20, 20, 20, 20, 20]), plot_results=True, verbose=False,
                  route_visualization=False, **kwargs):
        """
        Updates the model in tick increments for the entire simulation duration. Returns
        a final battery charge and a distance travelled for this duration, given an
        initial charge, and a target speed. Also requires the current time and location.
        This is where the magic happens.

        Note: if the speed remains constant throughout this update, and knowing the starting
            time, the cumulative distance at every time can be known. From the cumulative
            distance, the GIS class updates the new location of the vehicle. From the location
            of the vehicle at every tick, the gradients at every tick, the weather at every
            tick, the GHI at every tick, is known.

        Note 2: currently, the simulation can only be run for times during which weather data is available

        :param speed: array that specifies the solar car's driving speed at each time step
        :param plot_results: set to True to plot the results of the simulation (is True by default)
        :param verbose: Boolean to control logging and debugging behaviour
        :param route_visualization: Flag to control route_visualization plot visibility
        :param kwargs: variable list of arguments that specify the car's driving speed at each time step.
            Overrides the speed parameter.

        """

        # Used by the optimization function as it passes values as keyword arguments instead of a numpy array
        if kwargs:
            speed = np.fromiter(kwargs.values(), dtype=float)

            # Don't plot results since this code is run by the optimizer
            plot_results = False
            verbose = False

        # ----- Reshape speed array -----

        print(f"Input speeds: {speed}\n")

        speed_kmh = helpers.reshape_and_repeat(speed, self.simulation_duration)
        speed_kmh = np.insert(speed_kmh, 0, 0)
        speed_kmh = helpers.apply_deceleration(speed_kmh, 20)

        # ------ Run calculations and get result and modified speed array -------

        result = self.__run_simulation_calculations(speed_kmh, verbose=verbose)

        # ------- Parse results ---------
        simulation_arrays = result.arrays
        speed_kmh = simulation_arrays[0]
        distances = simulation_arrays[1]
        state_of_charge = simulation_arrays[2]
        delta_energy = simulation_arrays[3]
        solar_irradiances = simulation_arrays[4]
        wind_speeds = simulation_arrays[5]
        gis_route_elevations_at_each_tick = simulation_arrays[6]
        cloud_covers = simulation_arrays[7]

        distance_travelled = result.distance_travelled
        time_taken = result.time_taken
        final_soc = result.final_soc

        print(f"Simulation successful!\n"
              f"Time taken: {time_taken}\n"
              f"Route length: {self.route_length:.2f}km\n"
              f"Maximum distance traversable: {distance_travelled:.2f}km\n"
              f"Average speed: {np.average(speed_kmh):.2f}km/h\n"
              f"Final battery SOC: {final_soc:.2f}%\n")

        # ----- Plotting -----

        if plot_results:
            arrays_to_plot = [speed_kmh, distances, state_of_charge, delta_energy,
                              solar_irradiances, wind_speeds, gis_route_elevations_at_each_tick,
                              cloud_covers]
            y_label = ["Speed (km/h)", "Distance (km)", "SOC (%)", "Delta energy (J)",
                       "Solar irradiance (W/m^2)", "Wind speeds (km/h)", "Elevation (m)", "Cloud cover (%)"]

            helpers.plot_graph(timestamps=self.timestamps,
                               arrays_to_plot=arrays_to_plot,
                               array_labels=y_label,
                               graph_title="Simulation Result")

        if self.race_type == "FSGP":
            # Do this so I'm not plotting the entire 300 laps which will look the same as one lap anyway.
            helpers.route_visualization(self.gis.single_lap_path, visible=route_visualization)
        elif self.race_type == "ASC":
            helpers.route_visualization(self.gis.path, visible=route_visualization)

        return distance_travelled

    def __run_simulation_calculations(self, speed_kmh, verbose=False):
        """
        Helper method to perform all calculations used in run_model. Returns a SimulationResult object 
        containing members that specify total distance travelled and time taken at the end of the simulation
        and final battery state of charge. This is where most of the main simulation logic happens.

        :param speed_kmh: array that specifies the solar car's driving speed (in km/h) at each time step
        """

        tick_array = np.diff(self.timestamps)
        tick_array = np.insert(tick_array, 0, 0)

        speed_kmh, not_charge = helpers.apply_race_timing_constraints(speed_kmh=speed_kmh, start_hour=self.start_hour,
                                                                      simulation_duration=self.simulation_duration,
                                                                      race_type=self.race_type,
                                                                      timestamps=self.timestamps,
                                                                      verbose=verbose)

        if self.race_type == "ASC":
            speed_kmh_without_checkpoints = speed_kmh
            speed_kmh = helpers.speeds_with_waypoints(self.gis.path, self.gis.path_distances, speed_kmh / 3.6,
                                                      self.waypoints, verbose=False)[:self.simulation_duration + 1]
            if verbose:
                helpers.plot_graph(self.timestamps, [speed_kmh_without_checkpoints, speed_kmh],
                                   ["Speed before waypoints", " Speed after waypoints"],
                                   "Before and After waypoints")
<<<<<<< HEAD
=======

        speed_kmh = helpers.apply_deceleration(speed_kmh, 20)
>>>>>>> c735848e

        # ----- Expected distance estimate -----

        # Array of cumulative distances theoretically achievable via the speed array

        distances = tick_array * speed_kmh / 3.6
        cumulative_distances = np.cumsum(distances)

        temp = cumulative_distances

        # ----- Weather and location calculations -----

        """ closest_gis_indices is a 1:1 mapping between each point which has within it a timestamp and cumulative
                distance from a starting point, to its closest point on a map.

            closest_weather_indices is a 1:1 mapping between a weather condition, and its closest point on a map.
        """

        closest_gis_indices = self.gis.calculate_closest_gis_indices(cumulative_distances)

        closest_weather_indices = self.weather.calculate_closest_weather_indices(cumulative_distances)

        path_distances = self.gis.path_distances
        cumulative_distances = np.cumsum(path_distances)  # [cumulative_distances] = meters

        max_route_distance = cumulative_distances[-1]

        self.route_length = max_route_distance / 1000.0  # store the route length in kilometers

        # Array of elevations at every route point
        gis_route_elevations = self.gis.get_path_elevations()

        gis_route_elevations_at_each_tick = gis_route_elevations[closest_gis_indices]

        # Get the azimuth angle of the vehicle at every location
        gis_vehicle_bearings = self.vehicle_bearings[closest_gis_indices]

        # Get array of path gradients
        gradients = self.gis.get_gradients(closest_gis_indices)

        # ----- Timing Calculations -----

        # Get time zones at each point on the GIS path
        time_zones = self.gis.get_time_zones(closest_gis_indices)

        # Local times in UNIX timestamps
        local_times = adjust_timestamps_to_local_times(self.timestamps, self.time_of_initialization, time_zones)

        # Get the weather at every location
        weather_forecasts = self.weather.get_weather_forecast_in_time(closest_weather_indices, local_times)
        roll_by_tick = 3600 * (24 + self.start_hour - helpers.hour_from_unix_timestamp(weather_forecasts[0, 2]))
        weather_forecasts = np.roll(weather_forecasts, -roll_by_tick, 0)
        absolute_wind_speeds = weather_forecasts[:, 5]
        wind_directions = weather_forecasts[:, 6]
        cloud_covers = weather_forecasts[:, 7]

        # Get the wind speeds at every location
        wind_speeds = get_array_directional_wind_speed(gis_vehicle_bearings, absolute_wind_speeds,
                                                       wind_directions)

        # Get an array of solar irradiance at every coordinate and time
        solar_irradiances = self.solar_calculations.calculate_array_GHI(self.route_coords[closest_gis_indices],
                                                                        time_zones, local_times,
                                                                        gis_route_elevations_at_each_tick,
                                                                        cloud_covers)

        # TLDR: we have now obtained solar irradiances, wind speeds, and gradients at each tick

        # ----- Energy Calculations -----

        self.basic_lvs.update(self.tick)

        lvs_consumed_energy = self.basic_lvs.get_consumed_energy()
        motor_consumed_energy = self.basic_motor.calculate_energy_in(speed_kmh, gradients, wind_speeds, self.tick)
        array_produced_energy = self.basic_array.calculate_produced_energy(solar_irradiances, self.tick)

        motor_consumed_energy = np.logical_and(motor_consumed_energy, not_charge) * motor_consumed_energy

        consumed_energy = motor_consumed_energy + lvs_consumed_energy
        produced_energy = array_produced_energy

        # net energy added to the battery
        delta_energy = produced_energy - consumed_energy

        # ----- Array initialisation -----

        # used to calculate the time the car was in motion
        tick_array = np.full_like(self.timestamps, fill_value=self.tick, dtype='f4')
        tick_array[0] = 0

        # ----- Array calculations -----

        cumulative_delta_energy = np.cumsum(delta_energy)
        battery_variables_array = self.basic_battery.update_array(cumulative_delta_energy)

        # stores the battery SOC at each time step
        state_of_charge = battery_variables_array[0]
        state_of_charge[np.abs(state_of_charge) < 1e-03] = 0

        if verbose:

            helpers.plot_graph(timestamps=self.timestamps,
                               arrays_to_plot=[temp, closest_gis_indices, closest_weather_indices, gradients,
                                               time_zones, gis_vehicle_bearings],
                               array_labels=["speed dist (m)", "gis ind", "weather ind", "gradients (m)", "time zones",
                                             "vehicle bearings"],
                               graph_title="Indices and Environment variables")
            arrays_to_plot = [speed_kmh, state_of_charge]

            for arr in [state_of_charge, not_charge]:
                speed_kmh = np.logical_and(speed_kmh, arr) * speed_kmh
                arrays_to_plot.append(speed_kmh)

            helpers.plot_graph(timestamps=self.timestamps,
                               arrays_to_plot=arrays_to_plot,
                               array_labels=["Speed (km/h)", "SOC", "Speed & SOC", "Speed & not_charge"],
                               graph_title="Speed Boolean Operations")
        else:
            speed_kmh = np.logical_and(not_charge, state_of_charge) * speed_kmh

        time_in_motion = np.logical_and(tick_array, speed_kmh) * self.tick

        final_soc = state_of_charge[-1] * 100 + 0.

        distance = speed_kmh * (time_in_motion / 3600)
        distances = np.cumsum(distance)

        # Car cannot exceed Max distance, and it is not in motion after exceeded
        distances = distances.clip(0, max_route_distance / 1000)

        try:
            max_dist_index = np.where(distances == max_route_distance / 1000)[0][0]
        except IndexError:
            max_dist_index = len(time_in_motion)

        time_in_motion = np.array(
            (list(time_in_motion[0:max_dist_index])) + list(np.zeros_like(time_in_motion[max_dist_index:])))

        time_taken = np.sum(time_in_motion)
        time_taken = str(datetime.timedelta(seconds=int(time_taken)))

        results = SimulationResult()

        results.arrays = [
            speed_kmh,
            distances,
            state_of_charge,
            delta_energy,
            solar_irradiances,
            wind_speeds,
            gis_route_elevations_at_each_tick,
            cloud_covers
        ]
        results.distance_travelled = distances[-1]
        results.time_taken = time_taken
        results.final_soc = final_soc

        self.time_zones = time_zones
        self.local_times = local_times

        return results<|MERGE_RESOLUTION|>--- conflicted
+++ resolved
@@ -230,11 +230,8 @@
                 helpers.plot_graph(self.timestamps, [speed_kmh_without_checkpoints, speed_kmh],
                                    ["Speed before waypoints", " Speed after waypoints"],
                                    "Before and After waypoints")
-<<<<<<< HEAD
-=======
 
         speed_kmh = helpers.apply_deceleration(speed_kmh, 20)
->>>>>>> c735848e
 
         # ----- Expected distance estimate -----
 
