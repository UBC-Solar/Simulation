import datetime
import json
import os

import numpy as np
from bayes_opt import BayesianOptimization
from bokeh.layouts import gridplot
from bokeh.models import HoverTool
from bokeh.palettes import Bokeh8
from bokeh.plotting import figure, show, output_file
from dotenv import load_dotenv

import simulation
from simulation.common import helpers
from simulation.common.helpers import adjust_timestamps_to_local_times, get_array_directional_wind_speed
from simulation.config import settings_directory
from simulation.main.SimulationResult import SimulationResult


class Simulation:

    def __init__(self, race_type):
        """
        Instantiates a simple model of the car.

        :param race_type: a string that describes the race type to simulate (ASC or FSGP)

        Depending on the race type, the following initialisation parameters are read from the corresponding
        settings json file located in the config folder.

        google_api_key: API key to access GoogleMaps API. Stored in a .env file. Please ask Chris for this!
        weather_api_key: API key to access OpenWeather API. Stored in a .env file. Please ask Chris for this!
        origin_coord: array containing latitude and longitude of route start point
        dest_coord: array containing latitude and longitude of route end point
        waypoints: array containing latitude and longitude pairs of route waypoints
        tick: length of simulation's discrete time step (in seconds)
        simulation_duration: length of simulated time (in seconds)
        start_hour: describes the hour to start the simulation (typically either 7 or 9, these
        represent 7am and 9am respectively)
        """

        # TODO: replace max_speed with a direct calculation taking into account car elevation and wind_speed

        assert race_type in ["ASC", "FSGP"]

        # chooses the appropriate settings file to read from
        if race_type == "ASC":
            settings_path = settings_directory / "settings_ASC.json"
        else:
            settings_path = settings_directory / "settings_FSGP.json"

        with open(settings_path) as f:
            args = json.load(f)

        self.initial_battery_charge = args['initial_battery_charge']

        # LVS power loss is pretty small so it is neglected, but we can change it in the future if needed.
        self.lvs_power_loss = args['lvs_power_loss']

        # ----- Time constants -----

        self.tick = args['tick']
        self.simulation_duration = args['simulation_duration']
        self.start_hour = args['start_hour']

        # ----- API keys -----

        load_dotenv()

        self.weather_api_key = os.environ.get("OPENWEATHER_API_KEY")
        self.google_api_key = os.environ.get("GOOGLE_MAPS_API_KEY")

        # ----- Route constants -----

        self.origin_coord = args['origin_coord']
        self.dest_coord = args['dest_coord']
        self.waypoints = args['waypoints']

        # ----- Route Length -----

        self.route_length = 0  # Tentatively set to 0

        # ----- Race type -----

        self.race_type = race_type

        # ----- Force update flags -----

        gis_force_update = args['gis_force_update']
        weather_force_update = args['weather_force_update']

        # ----- Component initialisation -----

        self.basic_array = simulation.BasicArray()

        self.basic_battery = simulation.BasicBattery(self.initial_battery_charge)

        self.basic_lvs = simulation.BasicLVS(self.lvs_power_loss * self.tick)

        self.basic_motor = simulation.BasicMotor()

        self.gis = simulation.GIS(self.google_api_key, self.origin_coord, self.dest_coord, self.waypoints,
                                  self.race_type, force_update=gis_force_update)
        self.route_coords = self.gis.get_path()

        self.vehicle_bearings = self.gis.calculate_current_heading_array()
        self.weather = simulation.WeatherForecasts(self.weather_api_key, self.route_coords,
                                                   self.simulation_duration / 3600,
                                                   self.race_type,
                                                   weather_data_frequency="daily",
                                                   force_update=weather_force_update)

        weather_hour = helpers.hour_from_unix_timestamp(self.weather.last_updated_time)
        self.time_of_initialization = self.weather.last_updated_time + 3600 * (24 + self.start_hour - weather_hour)

        self.solar_calculations = simulation.SolarCalculations()

        self.local_times = 0

        self.timestamps = np.arange(0, self.simulation_duration + self.tick, self.tick)

    @helpers.timeit
    def run_model(self, speed=np.array([20, 20, 20, 20, 20, 20, 20, 20]), plot_results=True, verbose=False,
                  route_visualization=False, **kwargs):
        """
        Updates the model in tick increments for the entire simulation duration. Returns
        a final battery charge and a distance travelled for this duration, given an
        initial charge, and a target speed. Also requires the current time and location.
        This is where the magic happens.

        Note: if the speed remains constant throughout this update, and knowing the starting
            time, the cumulative distance at every time can be known. From the cumulative
            distance, the GIS class updates the new location of the vehicle. From the location
            of the vehicle at every tick, the gradients at every tick, the weather at every
            tick, the GHI at every tick, is known.

        Note 2: currently, the simulation can only be run for times during which weather data is available

        :param speed: array that specifies the solar car's driving speed at each time step
        :param plot_results: set to True to plot the results of the simulation (is True by default)
        :param verbose: Boolean to control logging and debugging behaviour
        :param route_visualization: Flag to control route_visualization plot visibility
        :param **kwargs: variable list of arguments that specify the car's driving speed at each time step.
            Overrides the speed parameter.

        """

        # Used by the optimization function as it passes values as keyword arguments instead of a numpy array
        if kwargs:
            speed = np.fromiter(kwargs.values(), dtype=float)

            # Don't plot results since this code is run by the optimizer
            plot_results = False
            verbose = False

        # ----- Reshape speed array -----

        print(f"Input speeds: {speed}\n")

        speed_kmh = helpers.reshape_and_repeat(speed, self.simulation_duration)
        speed_kmh = np.insert(speed_kmh, 0, 0)
<<<<<<< HEAD
=======
        speed_kmh = helpers.apply_deceleration(speed_kmh, 20)

>>>>>>> 5e2836e0
        # ------ Run calculations and get result and modified speed array -------

        result = self.__run_simulation_calculations(speed_kmh, verbose=verbose)

        # ------- Parse results ---------
        simulation_arrays = result.arrays
        speed_kmh = simulation_arrays[0]
        distances = simulation_arrays[1]
        state_of_charge = simulation_arrays[2]
        delta_energy = simulation_arrays[3]
        solar_irradiances = simulation_arrays[4]
        wind_speeds = simulation_arrays[5]
        gis_route_elevations_at_each_tick = simulation_arrays[6]
        cloud_covers = simulation_arrays[7]

        distance_travelled = result.distance_travelled
        time_taken = result.time_taken
        final_soc = result.final_soc

        print(f"Simulation successful!\n"
              f"Time taken: {time_taken}\n"
              f"Route length: {self.route_length:.2f}km\n"
              f"Maximum distance traversable: {distance_travelled:.2f}km\n"
              f"Average speed: {np.average(speed_kmh):.2f}km/h\n"
              f"Final battery SOC: {final_soc:.2f}%\n")

        # ----- Plotting -----

        if plot_results:
            arrays_to_plot = [speed_kmh, distances, state_of_charge, delta_energy,
                              solar_irradiances, wind_speeds, gis_route_elevations_at_each_tick,
                              cloud_covers]
            y_label = ["Speed (km/h)", "Distance (km)", "SOC (%)", "Delta energy (J)",
                       "Solar irradiance (W/m^2)", "Wind speeds (km/h)", "Elevation (m)", "Cloud cover (%)"]

            helpers.plot_graph(timestamps=self.timestamps,
                               arrays_to_plot=arrays_to_plot,
                               array_labels=y_label,
                               graph_title="Simulation Result")

        if self.race_type == "FSGP":
            # Do this so I'm not plotting the entire 300 laps which will look the same as one lap anyway.
            helpers.route_visualization(self.gis.singlelap_path, visible=route_visualization)
        elif self.race_type == "ASC":
            helpers.route_visualization(self.gis.path, visible=route_visualization)

        return distance_travelled

    @helpers.timeit
    def optimize(self, *args, **kwargs):
        """

        Args:
            *args: Do not serve any function.
            **kwargs: variable list of arguments that specify the car's driving speed at each time step.

        Returns: A local maximium for distance found through optimization

        """

        guess_lower_bound = 20
        guess_upper_bound = 80

        bounds = {
            'x0': (guess_lower_bound, guess_upper_bound),
            'x1': (guess_lower_bound, guess_upper_bound),
            'x2': (guess_lower_bound, guess_upper_bound),
            'x3': (guess_lower_bound, guess_upper_bound),
            'x4': (guess_lower_bound, guess_upper_bound),
            'x5': (guess_lower_bound, guess_upper_bound),
            'x6': (guess_lower_bound, guess_upper_bound),
            'x7': (guess_lower_bound, guess_upper_bound),
        }

        # verbose = 1 prints only when a maximum is observed, verbose = 0 is silent
        optimizer = BayesianOptimization(f=self.run_model, pbounds=bounds,
                                         verbose=2)

        # configure these parameters depending on whether optimizing for speed or precision
        # Parameter Explanations: https://github.com/fmfn/BayesianOptimization/blob/master/examples/exploitation_vs_exploration.ipynb
        # Acquisition Functions: https://www.cse.wustl.edu/~garnett/cse515t/spring_2015/files/lecture_notes/12.pdf for an explanation
        optimizer.maximize(init_points=200, n_iter=20, acq='ucb', xi=1e-1, kappa=10)

        result = optimizer.max
        result_params = list(result["params"].values())

        speed_result = np.empty(len(result_params))
        for i in range(len(speed_result)):
            speed_result[i] = result_params[i]

        speed_result = helpers.reshape_and_repeat(speed_result, self.simulation_duration)
        speed_result = np.insert(speed_result, 0, 0)

        arrays_to_plot = self.__run_simulation_calculations(speed_result, verbose=False)

        helpers.plot_graph(timestamps=self.timestamps, arrays_to_plot=arrays_to_plot.arrays,
                           array_labels=["Optimized speed array", "Distance (km)", "SOC (%)", "Delta energy (J)",
                                         "Solar irradiance (W/m^2)", "Wind speeds (km/h)", "Elevation (m)",
                                         "Cloud cover (%)"],
                           graph_title="Optimized Result")

        return optimizer.max

    def __plot_graph(self, arrays_to_plot, array_labels, graph_title):
        """

        This is a utility function to plot out any set of NumPy arrays you pass into it.
        The precondition of this function is that the length of arrays_to_plot and array_labels are equal.

        This is because there be a 1:1 mapping of each entry of arrays_to_plot to array_labels such that:
            arrays_to_plot[n] has label array_labels[n]

        Another precondition of this function is that each of the arrays within arrays_to_plot also have the
        same length. This is each of them will share the same time axis.

        Args:
            arrays_to_plot: An array of NumPy arrays to plot
            array_labels: An array of strings for the individual plot titles
            graph_title: A string that serves as the plot's main title

        Result:
            If number of plots is even, produces a 2 x (len(arrays_to_plot) / 2) plot
            If number of plots is odd, produces a 1 x len(arrays_to_plot) plot

        """
        compress_constant = int(self.timestamps.shape[0] / 5000)

        for index, array in enumerate(arrays_to_plot):
            arrays_to_plot[index] = array[::compress_constant]

        figures = list()

        hover_tool = HoverTool()
        hover_tool.formatters = {"x": "datetime"}
        hover_tool.tooltips = [
            ("time", "$x"),
            ("data", "$y")
        ]

        for (index, data_array) in enumerate(arrays_to_plot):
            # create figures and put them in list
            figures.append(figure(title=array_labels[index], x_axis_label="Time (hr)",
                                  y_axis_label=array_labels[index], x_axis_type="datetime"))

            # add line renderers to each figure
            figures[index].line(self.timestamps[::compress_constant] * 1000, data_array, line_color=Bokeh8[index],
                                line_width=2)

            figures[index].add_tools(hover_tool)

        grid = gridplot(figures, sizing_mode="scale_both", ncols=3, plot_height=200, plot_width=300)

        output_file(filename=graph_title + '.html', title=graph_title)

        show(grid)

    def __run_simulation_calculations(self, speed_kmh, verbose=False):
        """
        Helper method to perform all calculations used in run_model. Returns a SimulationResult object 
        containing members that specify total distance travelled and time taken at the end of the simulation
        and final battery state of charge. This is where most of the main simulation logic happens.

        :param speed_kmh: array that specifies the solar car's driving speed (in km/h) at each time step
        """

        tick_array = np.diff(self.timestamps)
        tick_array = np.insert(tick_array, 0, 0)

        speed_kmh, not_charge = helpers.apply_race_timing_constraints(speed_kmh=speed_kmh, start_hour=self.start_hour,
                                                                      simulation_duration=self.simulation_duration,
                                                                      race_type=self.race_type,
                                                                      timestamps=self.timestamps,
                                                                      verbose=verbose)

        if self.race_type == "ASC":
            speed_kmh_without_checkpoints = speed_kmh
            speed_kmh = helpers.speeds_with_waypoints(self.gis.path, self.gis.path_distances, speed_kmh / 3.6,
                                                      self.waypoints, verbose=False)[:self.simulation_duration + 1]
            if verbose:
                helpers.plot_graph(self.timestamps, [speed_kmh_without_checkpoints, speed_kmh],
                                   ["Speed before waypoints", " Speed after waypoints"],
                                   "Before and After waypoints")

        speed_kmh = helpers.apply_deceleration(speed_kmh, 20)

        # ----- Expected distance estimate -----

        # Array of cumulative distances theoretically achievable via the speed array

        distances = tick_array * speed_kmh / 3.6
        cumulative_distances = np.cumsum(distances)

        temp = cumulative_distances

        # ----- Weather and location calculations -----

        """ closest_gis_indices is a 1:1 mapping between each point which has within it a timestamp and cumulative
                distance from a starting point, to its closest point on a map.

            closest_weather_indices is a 1:1 mapping between a weather condition, and its closest point on a map.
        """

        closest_gis_indices = self.gis.calculate_closest_gis_indices(cumulative_distances)

        closest_weather_indices = self.weather.calculate_closest_weather_indices(cumulative_distances)

        path_distances = self.gis.path_distances
        cumulative_distances = np.cumsum(path_distances)  # [cumulative_distances] = meters

        max_route_distance = cumulative_distances[-1]

        self.route_length = max_route_distance / 1000.0  # store the route length in kilometers

        # Array of elevations at every route point
        gis_route_elevations = self.gis.get_path_elevations()

        gis_route_elevations_at_each_tick = gis_route_elevations[closest_gis_indices]

        # Get the azimuth angle of the vehicle at every location
        gis_vehicle_bearings = self.vehicle_bearings[closest_gis_indices]

        # Get array of path gradients
        gradients = self.gis.get_gradients(closest_gis_indices)

        # ----- Timing Calculations -----

        # Get time zones at each point on the GIS path
        time_zones = self.gis.get_time_zones(closest_gis_indices)

        # Local times in UNIX timestamps
        local_times = adjust_timestamps_to_local_times(self.timestamps, self.time_of_initialization, time_zones)

        # only for reference (may be used in the future)
        local_times_datetime = np.array(
            [datetime.datetime.utcfromtimestamp(local_unix_time) for local_unix_time in local_times])
        time_of_day_hour = np.array([helpers.hour_from_unix_timestamp(ti) for ti in local_times])

        # Get the weather at every location
        weather_forecasts = self.weather.get_weather_forecast_in_time(closest_weather_indices, local_times)
        roll_by_tick = 3600 * (24 + self.start_hour - helpers.hour_from_unix_timestamp(weather_forecasts[0, 2]))
        weather_forecasts = np.roll(weather_forecasts, -roll_by_tick, 0)
        absolute_wind_speeds = weather_forecasts[:, 5]
        wind_directions = weather_forecasts[:, 6]
        cloud_covers = weather_forecasts[:, 7]

        # Get the wind speeds at every location
        wind_speeds = get_array_directional_wind_speed(gis_vehicle_bearings, absolute_wind_speeds,
                                                       wind_directions)

        # Get an array of solar irradiance at every coordinate and time
        solar_irradiances = self.solar_calculations.calculate_array_GHI(self.route_coords[closest_gis_indices],
                                                                        time_zones, local_times,
                                                                        gis_route_elevations_at_each_tick,
                                                                        cloud_covers)

        # TLDR: we have now obtained solar irradiances, wind speeds, and gradients at each tick

        # ----- Energy calculations -----

        self.basic_lvs.update(self.tick)

        lvs_consumed_energy = self.basic_lvs.get_consumed_energy()
        motor_consumed_energy = self.basic_motor.calculate_energy_in(speed_kmh, gradients, wind_speeds, self.tick)
        array_produced_energy = self.basic_array.calculate_produced_energy(solar_irradiances, self.tick)

        motor_consumed_energy = np.logical_and(motor_consumed_energy, not_charge) * motor_consumed_energy

        consumed_energy = motor_consumed_energy + lvs_consumed_energy
        produced_energy = array_produced_energy

        # net energy added to the battery
        delta_energy = produced_energy - consumed_energy

        # ----- Array initialisation -----

        # used to calculate the time the car was in motion
        tick_array = np.full_like(self.timestamps, fill_value=self.tick, dtype='f4')
        tick_array[0] = 0

        # ----- Array calculations -----

        cumulative_delta_energy = np.cumsum(delta_energy)
        battery_variables_array = self.basic_battery.update_array(cumulative_delta_energy)

        # stores the battery SOC at each time step
        state_of_charge = battery_variables_array[0]
        state_of_charge[np.abs(state_of_charge) < 1e-03] = 0

        # when the battery is empty the car will not move
        # TODO: if the car cannot climb the slope, the car also does not move
        # when the car is charging the car does not move
        # at night the car does not move

        if verbose:

            helpers.plot_graph(timestamps=self.timestamps,
                               arrays_to_plot=[temp, closest_gis_indices, closest_weather_indices, gradients,
                                               time_zones, gis_vehicle_bearings],
                               array_labels=["speed dist (m)", "gis ind", "weather ind", "gradients (m)", "time zones",
                                             "vehicle bearings"],
                               graph_title="Indices and Environment variables")
            arrays_to_plot = [speed_kmh, state_of_charge]

            for arr in [state_of_charge, not_charge]:
                speed_kmh = np.logical_and(speed_kmh, arr) * speed_kmh
                arrays_to_plot.append(speed_kmh)

            helpers.plot_graph(timestamps=self.timestamps,
                               arrays_to_plot=arrays_to_plot,
                               array_labels=["Speed (km/h)", "SOC", "Speed & SOC", "Speed & not_charge"],
                               graph_title="Speed Boolean Operations")
        else:
            speed_kmh = np.logical_and(not_charge, state_of_charge) * speed_kmh

        time_in_motion = np.logical_and(tick_array, speed_kmh) * self.tick

        final_soc = state_of_charge[-1] * 100 + 0.

        distance = speed_kmh * (time_in_motion / 3600)
        distances = np.cumsum(distance)

        # Car cannot exceed Max distance, and it is not in motion after exceeded
        distances = distances.clip(0, max_route_distance / 1000)

        try:
            max_dist_index = np.where(distances == max_route_distance / 1000)[0][0]
        except IndexError:
            max_dist_index = len(time_in_motion)

        time_in_motion = np.array(
            (list(time_in_motion[0:max_dist_index])) + list(np.zeros_like(time_in_motion[max_dist_index:])))

        time_taken = np.sum(time_in_motion)
        time_taken = str(datetime.timedelta(seconds=int(time_taken)))

        results = SimulationResult()

        results.arrays = [
            speed_kmh,
            distances,
            state_of_charge,
            delta_energy,
            solar_irradiances,
            wind_speeds,
            gis_route_elevations_at_each_tick,
            cloud_covers
        ]
        results.distance_travelled = distances[-1]
        results.time_taken = time_taken
        results.final_soc = final_soc

        self.time_zones = time_zones
        self.local_times = local_times

        return results<|MERGE_RESOLUTION|>--- conflicted
+++ resolved
@@ -159,11 +159,8 @@
 
         speed_kmh = helpers.reshape_and_repeat(speed, self.simulation_duration)
         speed_kmh = np.insert(speed_kmh, 0, 0)
-<<<<<<< HEAD
-=======
         speed_kmh = helpers.apply_deceleration(speed_kmh, 20)
 
->>>>>>> 5e2836e0
         # ------ Run calculations and get result and modified speed array -------
 
         result = self.__run_simulation_calculations(speed_kmh, verbose=verbose)
