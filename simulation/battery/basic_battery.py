--- conflicted
+++ resolved
@@ -15,7 +15,6 @@
         max_energy_capacity (float): nominal energy capacity of the DayBreak battery pack (Wh)
 
         state_of_charge (float): instantaneous battery state-of-charge (0.00 - 1.00)
-        depth_of_discharge (float): inverse of battery state-of-charge (0.00 - 1.00)
         discharge_capacity (float): instantaneous amount of charge extracted from battery (Ah)
         voltage (float): instantaneous voltage of the battery (V)
         stored_energy (float): instantaneous energy stored in the battery (Wh)
@@ -79,7 +78,6 @@
         self.state_of_charge = self.calculate_soc_from_discharge_capacity(self.discharge_capacity)
         self.voltage = self.calculate_voltage_from_discharge_capacity(self.discharge_capacity)
 
-<<<<<<< HEAD
     def charge(self, energy):
         """
         Adds energy to the battery.
@@ -95,18 +93,12 @@
         Takes energy from the battery.
 
         :param energy: energy (in joules) to be taken from battery.
+        
+        :return discharged_energy: energy (in joules) removed from the battery.
         """
 
-        super().discharge(energy / 3600)
-=======
-    def charge(self, energy):           # assuming energy parameter is in joules
-        return super().charge(energy / 3600)   # divide by 3600 to convert from joules to watt-hours
-        #self.update(1)                  # this makes it so that the update() method need not always be called separately
+        return super().discharge(energy / 3600)
 
-    def discharge(self, energy):
-        return super().discharge(energy / 3600)
-        #self.update(1)
->>>>>>> 3d6bd317
 
     def update_array(self, cumulative_energy_array):
         """
