import os
import json
import requests
import numpy as np

from simulation.config import CompetitionType
from simulation.config import (
    SolcastConfig,
    OpenweatherConfig,
    OpenweatherPeriod,
    EnvironmentConfig,
    CompetitionConfig,
)
from numpy.typing import NDArray, ArrayLike
from simulation.race import Coordinate
from simulation.query import Query
<<<<<<< HEAD
from data_tools.query import SolcastClient, SolcastOutput
import pandas as pd
from datetime import timedelta
from zoneinfo import ZoneInfo          # std-lib ≥3.9
=======
from data_tools.query import SolcastClient, SolcastOutput, SolcastPeriod
import pandas as pd
from datetime import timedelta, datetime
from zoneinfo import ZoneInfo
>>>>>>> fc5dd5c0
from timezonefinder import TimezoneFinder


class SolcastQuery(Query[SolcastConfig]):
    """
    `SolcastQuery` encapsulates the access to the Solcast API required to acquire
    weather forecasting information required to complete the meteorological description
    of the environment described by an `EnvironmentConfig`.
    """

    def __init__(self, config: EnvironmentConfig):
        super().__init__(config)

        self._competition_config: CompetitionConfig = self._config.competition_config
        self._weather_query_config: SolcastConfig = (
            self._config.weather_query_config
        )

    @staticmethod
<<<<<<< HEAD
    def update_path_weather_forecast_solcast(coords, period, start_time, end_time):
=======
    def update_path_weather_forecast_solcast(
            coords: list[tuple[float, float]],
            period: SolcastPeriod,
            start_time: datetime,
            end_time: datetime,
    ) -> NDArray:
        """
        Get weather forecasts for `coords` between `start_time` and `end_time` with `period`.

        Return packed as an array of shape [N][M][6] where N is the number of coordinates, and M is the number of
        weather forecasts per coordinate (at different times).
        The last dimension contains the data like [Time (Local), Latitude, Longitude, Wind Speed (m/s),
        Wind Direction (degrees meteorological), GHI (W/m^2)].

        :param  list[tuple[float, float]] coords: A list of coordinates to grab weather forecasts for
        :param SolcastPeriod period: The weather forecast period.
        :param start_time: The first time to grab weather forecasts for.
        :param end_time: The last time to grab weather forecasts for.
        """
>>>>>>> fc5dd5c0
        weather_forecast = []
        for i, coord in enumerate(coords):
            weather_forecast.append(
                SolcastQuery.get_coord_weather_forecast_solcast(
                    coord,
                    period,
                    start_time,
                    end_time
                )
            )

        return np.array(weather_forecast)

    @staticmethod
<<<<<<< HEAD
    def get_coord_weather_forecast_solcast(coord, period, start_time, end_time):
        """

        :param coord:
        :param period:
        :param start_time: timezone-aware datetime
        :param end_time: timezone-aware datetime
        :return:
=======
    def get_coord_weather_forecast_solcast(
            coord: tuple[float, float],
            period: SolcastPeriod,
            start_time: datetime,
            end_time: datetime
    ) -> NDArray:
        """
        Get weather forecasts for `coord` between `start_time` and `end_time` with `period`.

        Return packed as an array of shape [M][6] and M is the number of
        weather forecasts per coordinate (at different times).
        The second dimension contains the data like [Time (Local), Latitude, Longitude, Wind Speed (m/s),
        Wind Direction (degrees meteorological), GHI (W/m^2)].

        :param  tuple[float, float] coord: The coordinate to grab weather forecasts for
        :param SolcastPeriod period: The weather forecast period.
        :param start_time: The first time to grab weather forecasts for.
        :param end_time: The last time to grab weather forecasts for.
>>>>>>> fc5dd5c0
        """
        client = SolcastClient()

        weather_forecast: pd.DataFrame = client.query(
            coord[0],
            coord[1],
            period,
            [SolcastOutput.wind_speed_10m, SolcastOutput.wind_direction_10m, SolcastOutput.ghi],
            0,
            start_time,
            end_time,
            return_dataframe=True,
            return_datetime=True
        )

        tf = TimezoneFinder()
        tz_str = tf.timezone_at(lng=coord[1], lat=coord[0])
        if tz_str is None:
            raise ValueError(f"Could not determine a time-zone for [{coord[0]}, {coord[1]}]!")

        tz = ZoneInfo(tz_str)
        ts_local = weather_forecast.index.to_numpy()[0].tz_convert(tz)
<<<<<<< HEAD
        offset_s = int(ts_local.utcoffset().total_seconds())  # → −25 200 (−07:00)
=======
        offset_s = int(ts_local.utcoffset().total_seconds())
>>>>>>> fc5dd5c0

        weather_array = np.zeros((len(weather_forecast), 6))
        for i, (time, weather) in enumerate(weather_forecast.iterrows()):
            time_dt: int = int(time.timestamp() + offset_s)  # ``time`` will be a pandas.time.Timestamp object
            latitude: float = coord[0]
            longitude: float = coord[1]
            wind_speed: float = weather['wind_speed_10m']
            wind_direction: float = weather['wind_direction_10m']
            ghi: float = weather['ghi']

            weather_array[i] = np.array([time_dt, latitude, longitude, wind_speed, wind_direction, ghi])

        return weather_array

    def make(self) -> NDArray:
<<<<<<< HEAD
=======
        """
        Make the weather forecast query.

        Return packed as an array of shape [N][M][6] where N is the number of coordinates, and M is the number of
        weather forecasts per coordinate (at different times).
        The last dimension contains the data like [Time (UTC), Latitude, Longitude, Wind Speed (m/s),
        Wind Direction (degrees meteorological), GHI (W/m^2)].
        """
>>>>>>> fc5dd5c0
        coords = self._competition_config.route_config.coordinates

        if self._competition_config.competition_type == CompetitionType.TrackCompetition:
            coords = [coords[0]]

        period = self._weather_query_config.weather_period
        start_time = self._competition_config.date
        end_time = self._competition_config.date + timedelta(days=self._competition_config.duration)

        weather_forecast = SolcastQuery.update_path_weather_forecast_solcast(
            coords,
            period,
            start_time,
            end_time
        )

        return weather_forecast


class OpenweatherQuery(Query[OpenweatherConfig]):
    """
    `OpenweatherQuery` encapsulates the access to the Openweathermap API required to acquire
    weather forecasting information required to complete the meteorological description
    of the environment described by an `EnvironmentConfig`.
    """

    def __init__(self, config: EnvironmentConfig):
        super().__init__(config)
        self._competition_config: CompetitionConfig = self._config.competition_config
        self._weather_query_config: OpenweatherConfig = (
            self._config.weather_query_config
        )

    def make(self) -> NDArray:
        num_days = self._competition_config.duration
        simulation_duration = num_days * 24  # Duration of simulation in hours

        coords = self._competition_config.route_config.coordinates
        forecast_period: OpenweatherPeriod = self._weather_query_config.weather_period

        weather_forecast = self._update_path_weather_forecast_openweather(
            coords, forecast_period, simulation_duration
        )

        return weather_forecast

    @staticmethod
    def _update_path_weather_forecast_openweather(
        coords: ArrayLike, weather_period: OpenweatherPeriod, duration: int
    ):
        """

        Passes in a list of coordinates, returns the hourly weather forecast
        for each of the coordinates

        :param ArrayLike coords: An array of coordinates that the weather will be forecasted for
        :param OpenweatherPeriod weather_period: The period of each forecast (how much "time" they represent)
        :param int duration: duration of weather requested, in hours

        :returns
        - A NumPy array [coord_index][N][9]
        - [coord_index]: the index of the coordinates passed into the function
        - [N]: is 1 for "current", 24 for "hourly", 8 for "daily"
        - [9]: (latitude, longitude, dt (UNIX time), timezone_offset (in seconds), dt + timezone_offset (local time),
               wind_speed, wind_direction, cloud_cover, description_id)

        """
        time_length = {"Current": 1, "Daily": 8}
        if int(duration) > 48 and weather_period == OpenweatherPeriod.Hourly:
            time_length.update({"Hourly": 54})
        else:
            time_length.update({"Hourly": 48})

        shape = (len(coords), time_length[str(weather_period)], 9)
        weather_forecast = np.zeros(shape)

        def get_weather_forecast_for_coord(coord: Coordinate):
            return OpenweatherQuery._get_coord_weather_forecast_openweather(
                coord, weather_period, duration
            )

        weather_forecast[:] = [
            get_weather_forecast_for_coord(coord) for coord in coords
        ]

        return weather_forecast

    @staticmethod
    def _get_coord_weather_forecast_openweather(
        coord: Coordinate, weather_period: OpenweatherPeriod, duration: int
    ):
        """

        Passes in a single coordinate, returns a weather forecast
        for the coordinate depending on the entered "weather_data_frequency"
        argument. This function is unlikely to ever be called directly.

        :param Coordinate coord: A coordinate that the weather will be forecasted for
        :param OpenweatherPeriod weather_period: The period of each forecast (how much "time" they represent)
        :param int duration: duration of weather requested, in hours

        :returns weather_array: [N][9]
        - [N]: is 1 for "current", 24 for "hourly", 8 for "daily"
        - [9]: (latitude, longitude, dt (UNIX time), timezone_offset (in seconds), dt + timezone_offset (local time),
               wind_speed, wind_direction, cloud_cover, description_id)
        :rtype: np.ndarray
        For reference to the API used:
        - https://openweathermap.org/api/one-call-api

        """

        # TODO: Who knows, maybe we want to run the simulation like a week into the future, when the weather forecast
        #   api only allows 24 hours of hourly forecast. I think it is good to pad the end of the weather_array with
        #   daily forecasts, after the hourly. Then in get_weather_forecast_in_time() the appropriate weather can be
        #   obtained by using the same shortest place method that you did with the cumulative distances.

        # ----- Building API URL -----

        # If current weather is chosen, only return the instantaneous weather
        # If hourly weather is chosen, then the first 24 hours of the data will use hourly data.
        # If the duration of the simulation is greater than 24 hours, then append on the daily weather forecast
        # up until the 7th day.

        weather_periods: list[str] = [period for period in OpenweatherPeriod]
        weather_periods.remove(weather_period)

        exclude_string = ",".join(weather_periods).lower()

        url = (
            f"https://api.openweathermap.org/data/3.0/onecall?lat={coord[0]}&lon={coord[1]}"
            f"&exclude=minutely,{exclude_string}&appid={os.environ['OPENWEATHER_API_KEY']}"
        )

        # ----- Calling OpenWeatherAPI ------

        r = requests.get(url)
        response = json.loads(r.text)

        # ----- Processing API response -----

        # Ensures that response[weather_data_frequency] is always a list of dictionaries
        weather_period_str = str(weather_period).lower()
        if isinstance(response[weather_period_str], dict):
            weather_data_list = [response[weather_period_str]]
        else:
            weather_data_list = response[weather_period_str]

        # If the weather data is too long, then append the daily requests as well.
        if weather_period == "Hourly" and duration > 24:
            url = (
                f"https://api.openweathermap.org/data/3.0/onecall?lat={coord[0]}&lon={coord[1]}"
                f"&exclude=minutely,hourly,current&appid={os.environ['OPENWEATHER_API_KEY']}"
            )

            r = requests.get(url)
            response = json.loads(r.text)

            if isinstance(response["daily"], dict):
                weather_data_list = weather_data_list + [response["daily"]][2:]
            else:
                weather_data_list = weather_data_list + response["daily"][2:]

        """ weather_data_list is a list of weather forecast dictionaries.
            Weather dictionaries contain weather data points (wind speed, direction, cloud cover)
            for a given timestamp."""

        # ----- Packing weather data into a NumPy array -----

        weather_array = np.zeros((len(weather_data_list), 9))

        for i, weather_data_dict in enumerate(weather_data_list):
            weather_array[i][0] = coord[0]
            weather_array[i][1] = coord[1]
            weather_array[i][2] = weather_data_dict["dt"]
            weather_array[i][3] = response["timezone_offset"]
            weather_array[i][4] = weather_data_dict["dt"] + response["timezone_offset"]
            weather_array[i][5] = weather_data_dict["wind_speed"]

            # wind degrees follows the meteorological convention. So, 0 degrees means that the wind is blowing
            #   from the north to the south. Using the Azimuthal system, this would mean 180 degrees.
            #   90 degrees becomes 270 degrees, 180 degrees becomes 0 degrees, etc
            weather_array[i][6] = weather_data_dict["wind_deg"]
            weather_array[i][7] = weather_data_dict["clouds"]
            weather_array[i][8] = weather_data_dict["weather"][0]["id"]

        return weather_array<|MERGE_RESOLUTION|>--- conflicted
+++ resolved
@@ -14,17 +14,10 @@
 from numpy.typing import NDArray, ArrayLike
 from simulation.race import Coordinate
 from simulation.query import Query
-<<<<<<< HEAD
-from data_tools.query import SolcastClient, SolcastOutput
-import pandas as pd
-from datetime import timedelta
-from zoneinfo import ZoneInfo          # std-lib ≥3.9
-=======
 from data_tools.query import SolcastClient, SolcastOutput, SolcastPeriod
 import pandas as pd
 from datetime import timedelta, datetime
 from zoneinfo import ZoneInfo
->>>>>>> fc5dd5c0
 from timezonefinder import TimezoneFinder
 
 
@@ -44,9 +37,6 @@
         )
 
     @staticmethod
-<<<<<<< HEAD
-    def update_path_weather_forecast_solcast(coords, period, start_time, end_time):
-=======
     def update_path_weather_forecast_solcast(
             coords: list[tuple[float, float]],
             period: SolcastPeriod,
@@ -66,7 +56,6 @@
         :param start_time: The first time to grab weather forecasts for.
         :param end_time: The last time to grab weather forecasts for.
         """
->>>>>>> fc5dd5c0
         weather_forecast = []
         for i, coord in enumerate(coords):
             weather_forecast.append(
@@ -81,16 +70,6 @@
         return np.array(weather_forecast)
 
     @staticmethod
-<<<<<<< HEAD
-    def get_coord_weather_forecast_solcast(coord, period, start_time, end_time):
-        """
-
-        :param coord:
-        :param period:
-        :param start_time: timezone-aware datetime
-        :param end_time: timezone-aware datetime
-        :return:
-=======
     def get_coord_weather_forecast_solcast(
             coord: tuple[float, float],
             period: SolcastPeriod,
@@ -109,7 +88,6 @@
         :param SolcastPeriod period: The weather forecast period.
         :param start_time: The first time to grab weather forecasts for.
         :param end_time: The last time to grab weather forecasts for.
->>>>>>> fc5dd5c0
         """
         client = SolcastClient()
 
@@ -132,11 +110,7 @@
 
         tz = ZoneInfo(tz_str)
         ts_local = weather_forecast.index.to_numpy()[0].tz_convert(tz)
-<<<<<<< HEAD
-        offset_s = int(ts_local.utcoffset().total_seconds())  # → −25 200 (−07:00)
-=======
         offset_s = int(ts_local.utcoffset().total_seconds())
->>>>>>> fc5dd5c0
 
         weather_array = np.zeros((len(weather_forecast), 6))
         for i, (time, weather) in enumerate(weather_forecast.iterrows()):
@@ -152,8 +126,6 @@
         return weather_array
 
     def make(self) -> NDArray:
-<<<<<<< HEAD
-=======
         """
         Make the weather forecast query.
 
@@ -162,7 +134,6 @@
         The last dimension contains the data like [Time (UTC), Latitude, Longitude, Wind Speed (m/s),
         Wind Direction (degrees meteorological), GHI (W/m^2)].
         """
->>>>>>> fc5dd5c0
         coords = self._competition_config.route_config.coordinates
 
         if self._competition_config.competition_type == CompetitionType.TrackCompetition:
