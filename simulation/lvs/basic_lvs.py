--- conflicted
+++ resolved
@@ -6,11 +6,6 @@
 
     def __init__(self, consumed_energy):
         super().__init__(consumed_energy)
-<<<<<<< HEAD
-=======
-
-    def update(self, tick):
-        pass
 
     def get_consumed_energy(self, tick):
         """
@@ -22,5 +17,4 @@
 
         # Constants for car are set in config > {car_name}.json
         self.consumed_energy = DayBreak.lvs_current * DayBreak.lvs_voltage * tick
-        return self.consumed_energy
->>>>>>> 6a4c7df4
+        return self.consumed_energy